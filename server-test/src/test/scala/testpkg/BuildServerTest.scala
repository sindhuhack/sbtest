/*
 * sbt
 * Copyright 2011 - 2018, Lightbend, Inc.
 * Copyright 2008 - 2010, Mark Harrah
 * Licensed under Apache License 2.0 (see LICENSE)
 */

package testpkg

import sbt.internal.bsp.*
import sbt.internal.langserver.ErrorCodes
import sbt.IO
import sbt.internal.protocol.JsonRpcRequestMessage
import sbt.internal.protocol.codec.JsonRPCProtocol.*
import sjsonnew.JsonWriter
import sjsonnew.support.scalajson.unsafe.{ CompactPrinter, Converter }

import java.io.File
import java.net.URI
<<<<<<< HEAD
import java.nio.file.Files
import scala.concurrent.duration.*
=======
import java.nio.file.Paths
import java.util.concurrent.atomic.AtomicInteger
import scala.concurrent.duration._
>>>>>>> 0a170626

// starts svr using server-test/buildserver and perform custom server tests
class BuildServerTest extends AbstractServerTest {

  import sbt.internal.bsp.codec.JsonProtocol._

  override val testDirectory: String = "buildserver"

<<<<<<< HEAD
  test("build/initialize") {
    initializeRequest()
    assert(svr.waitForString(10.seconds) { s =>
      (s contains """"id":"8"""") &&
      (s contains """"resourcesProvider":true""") &&
      (s contains """"outputPathsProvider":true""")
    })
  }

  test("workspace/buildTargets") {
    svr.sendJsonRpc(
      """{ "jsonrpc": "2.0", "id": "16", "method": "workspace/buildTargets", "params": {} }"""
    )
    assert(processing("workspace/buildTargets"))
=======
  private val idGen: AtomicInteger = new AtomicInteger(0)
  private def nextId(): Int = idGen.getAndIncrement()

  test("build/initialize") { _ =>
    val id = initializeRequest()
    assertMessage(
      s""""id":"${id}"""",
      """"resourcesProvider":true""",
      """"outputPathsProvider":true"""
    )()
  }

  test("workspace/buildTargets") { _ =>
    sendRequest("workspace/buildTargets")
>>>>>>> 0a170626
    val result = svr.waitFor[WorkspaceBuildTargetsResult](10.seconds)
    val utilTarget = result.targets.find(_.displayName.contains("util")).get
    assert(utilTarget.id.uri.toString.endsWith("#util/Compile"))
    val buildServerBuildTarget =
      result.targets.find(_.displayName.contains("buildserver-build")).get
    assert(buildServerBuildTarget.id.uri.toString.endsWith("#buildserver-build"))
    assert(!result.targets.exists(_.displayName.contains("badBuildTarget")))
  }

  test("buildTarget/sources") {
    val buildTarget = buildTargetUri("util", "Compile")
    val badBuildTarget = buildTargetUri("badBuildTarget", "Compile")
    buildTargetSources(Seq(buildTarget, badBuildTarget))
    val s = svr.waitFor[SourcesResult](10.seconds)
    val sources = s.items.head.sources.map(_.uri)
    assert(sources.contains(new File(svr.baseDirectory, "util/src/main/scala").toURI))
  }
  test("buildTarget/sources: base sources") {
    val buildTarget = buildTargetUri("buildserver", "Compile")
    buildTargetSources(Seq(buildTarget))
    val s = svr.waitFor[SourcesResult](10.seconds)
    val sources = s.items.head.sources
    val expectedSource = SourceItem(
      new File(svr.baseDirectory, "BaseSource.scala").toURI,
      SourceItemKind.File,
      generated = false
    )
    assert(sources.contains(expectedSource))
  }

  test("buildTarget/sources: sbt") {
    val x = new URI(s"${svr.baseDirectory.getAbsoluteFile.toURI}#buildserver-build")
    buildTargetSources(Seq(x))
    val s = svr.waitFor[SourcesResult](10.seconds)
    val sources = s.items.head.sources.map(_.uri).sorted
    val expectedSources = Vector(
      "build.sbt",
      "project/A.scala",
      "project/src/main/java",
      "project/src/main/scala-3",
      s"project/src/main/scala-sbt-${TestProperties.version}",
      "project/src/main/scala/",
      "target/out/jvm/scala-3.3.1/buildserver-build/src_managed/main"
    ).map(rel => new File(svr.baseDirectory.getAbsoluteFile, rel).toURI).sorted
    assert(sources == expectedSources)
  }

  test("buildTarget/compile") {
    val buildTarget = buildTargetUri("util", "Compile")
    compile(buildTarget)
    val res = svr.waitFor[BspCompileResult](10.seconds)
    assert(res.statusCode == StatusCode.Success)
  }

  test("buildTarget/compile - reports compilation progress") {
    val buildTarget = buildTargetUri("runAndTest", "Compile")
<<<<<<< HEAD
    compile(buildTarget, id = 33)
    // This doesn't always come back in 10s on CI.
    assert(svr.waitForString(20.seconds) { s =>
      s.contains("build/taskStart") &&
      s.contains(""""message":"Compiling runAndTest"""")
    })

    assert(svr.waitForString(20.seconds) { s =>
      s.contains("build/taskProgress") &&
      s.contains(""""message":"Compiling runAndTest (15%)"""")
    })

    assert(svr.waitForString(20.seconds) { s =>
      s.contains("build/taskProgress") &&
      s.contains(""""message":"Compiling runAndTest (100%)"""")
    })

    assert(svr.waitForString(20.seconds) { s =>
      s.contains("build/publishDiagnostics")
      s.contains(""""diagnostics":[]""")
    })

    assert(svr.waitForString(20.seconds) { s =>
      s.contains("build/taskFinish") &&
      s.contains(""""message":"Compiled runAndTest"""")
    })
=======
    compile(buildTarget)

    // This doesn't always come back in 10s on CI.
    assertMessage("build/taskStart", """"message":"Compiling runAndTest"""")(duration = 60.seconds)
    assertMessage(
      "build/taskProgress",
      """"message":"Compiling runAndTest (15%)""""
    )(duration = 60.seconds)
    assertMessage(
      "build/taskProgress",
      """"message":"Compiling runAndTest (100%)""""
    )(duration = 60.seconds)
    assertMessage("build/publishDiagnostics", """"diagnostics":[]""")(duration = 60.seconds)
    assertMessage("build/taskFinish", """"message":"Compiled runAndTest"""")(duration = 60.seconds)
>>>>>>> 0a170626
  }

  test(
    "buildTarget/compile [diagnostics] don't publish unnecessary for successful compilation case"
  ) {
    val buildTarget = buildTargetUri("diagnostics", "Compile")
    val mainFile = new File(svr.baseDirectory, "diagnostics/src/main/scala/Diagnostics.scala")

    compile(buildTarget)

    assertMessage("build/taskFinish", """"message":"Compiled diagnostics"""")(30.seconds)

    // introduce compile error
    IO.write(
      mainFile,
      """|object Diagnostics {
         |  private val a: Int = ""
         |}""".stripMargin
    )

    compile(buildTarget)

    assertMessage(
      "build/publishDiagnostics",
      "Diagnostics.scala",
      "\"message\":\"type mismatch"
    )(
      duration = 30.seconds,
      message = "should send publishDiagnostics with type error for Main.scala"
    )

    // fix compilation error
    IO.write(
      mainFile,
      """|object Diagnostics {
         |  private val a: Int = 5
         |}""".stripMargin
    )

    reloadWorkspace()
    compile(buildTarget)

    assertMessage("build/publishDiagnostics", "Diagnostics.scala", "\"diagnostics\":[]")(
      duration = 30.seconds,
      message = "should send publishDiagnostics with empty diagnostics"
    )
    assertMessage("build/taskFinish", "\"noOp\":true")(debug = true)

    // trigger no-op compilation
    compile(buildTarget)

    assert(
      svr.waitForString(20.seconds) { s =>
        if (s.contains("build/publishDiagnostics") && s.contains("Diagnostics.scala"))
          throw new Exception("shouldn't send publishDiagnostics if noOp compilation")
        else s.contains("build/taskFinish") && s.contains("\"noOp\":true")
      },
      "shouldn't send publishDiagnostics if there's no change in diagnostics (were empty, are empty)"
    )
  }

  test("buildTarget/compile [diagnostics] clear stale warnings") {
    val buildTarget = buildTargetUri("diagnostics", "Compile")
    val testFile = new File(svr.baseDirectory, s"diagnostics/src/main/scala/PatternMatch.scala")

    compile(buildTarget)

    assertMessage(
      "build/publishDiagnostics",
      "PatternMatch.scala",
      """"message":"match may not be exhaustive"""
    )(
      duration = 30.seconds,
      message = "should send publishDiagnostics with type error for PatternMatch.scala"
    )

    IO.write(
      testFile,
      """|class PatternMatch {
         |  val opt: Option[Int] = None
         |  opt match {
         |    case Some(value) => ()
         |    case None => ()
         |  }
         |}
         |""".stripMargin
    )

    reloadWorkspace()
    compile(buildTarget)

    assertMessage("build/publishDiagnostics", "PatternMatch.scala", "\"diagnostics\":[]")(
      duration = 30.seconds,
      message = "should send publishDiagnostics with empty diagnostics"
    )
  }

  test("buildTarget/compile: Java diagnostics") { _ =>
    val buildTarget = buildTargetUri("javaProj", "Compile")

    compile(buildTarget)

    assertMessage(
      "build/publishDiagnostics",
      "Hello.java",
      """"severity":2""",
      """missing type arguments for generic class java.util.List"""
    )(message = "should send publishDiagnostics with severity 2 for Hello.java")

    assertMessage(
      "build/publishDiagnostics",
      "Hello.java",
      """"severity":1""",
      """incompatible types: int cannot be converted to java.lang.String"""
    )(
      message = "should send publishDiagnostics with severity 1 for Hello.java"
    )
  }

<<<<<<< HEAD
  test("buildTarget/scalacOptions") {
=======
  test("buildTarget/scalacOptions, buildTarget/javacOptions") { _ =>
>>>>>>> 0a170626
    val buildTarget = buildTargetUri("util", "Compile")
    val badBuildTarget = buildTargetUri("badBuildTarget", "Compile")

    val id1 = scalacOptions(Seq(buildTarget, badBuildTarget))
    assertMessage(s""""id":"$id1"""", "scala-library-2.13.11.jar")()

    val id2 = javacOptions(Seq(buildTarget, badBuildTarget))
    assertMessage(s""""id":"$id2"""", "scala-library-2.13.11.jar")()
  }

  test("buildTarget/cleanCache") {
    def classFile = svr.baseDirectory.toPath.resolve(
      "target/out/jvm/scala-2.13.8/runandtest/backend/main/Main.class"
    )
    val buildTarget = buildTargetUri("runAndTest", "Compile")
    compile(buildTarget)
    svr.waitFor[BspCompileResult](10.seconds)
    assert(Files.exists(classFile))
    svr.sendJsonRpc(
      s"""{ "jsonrpc": "2.0", "id": "${nextId()}", "method": "buildTarget/cleanCache", "params": {
         |  "targets": [{ "uri": "$buildTarget" }]
         |} }""".stripMargin
    )
    assertProcessing("buildTarget/cleanCache")
    val res = svr.waitFor[CleanCacheResult](10.seconds)
    assert(res.cleaned)
    assert(Files.notExists(classFile))
  }

  test("buildTarget/cleanCache: rebuild project") {
    svr.sendJsonRpc(
      s"""{ "jsonrpc": "2.0", "id": "${nextId()}", "method": "workspace/buildTargets", "params": {} }"""
    )
    assertProcessing("workspace/buildTargets")
    val result = svr.waitFor[WorkspaceBuildTargetsResult](10.seconds)
    val allTargets = result.targets.map(_.id.uri)

    svr.sendJsonRpc(
      s"""{ "jsonrpc": "2.0", "id": "${nextId()}", "method": "buildTarget/cleanCache", "params": {
         |  "targets": [
         |    ${allTargets.map(uri => s"""{ "uri": "$uri" }""").mkString(",\n")}
         |  ]
         |} }""".stripMargin
    )
    assertProcessing("buildTarget/cleanCache")
    val res = svr.waitFor[CleanCacheResult](10.seconds)
    assert(res.cleaned)
  }

<<<<<<< HEAD
  test("workspace/reload") {
=======
  test("workspace/reload") { _ =>
    val id = nextId()
>>>>>>> 0a170626
    svr.sendJsonRpc(
      s"""{ "jsonrpc": "2.0", "id": "$id", "method": "workspace/reload"}"""
    )
    assertProcessing("workspace/reload")
    assertMessage(s""""id":"$id"""", """"result":null""")()
  }

  test("workspace/reload: send diagnostic and respond with error") {
    // write an other-build.sbt file that does not compile
    val otherBuildFile = svr.baseDirectory.toPath.resolve("other-build.sbt")
    Files.write(
      otherBuildFile,
      """|val someSettings = Seq(
         |  scalacOptions ++= "-deprecation"
         |)
         |""".stripMargin.getBytes
    )
    val id = reloadWorkspace()
    // reload
<<<<<<< HEAD
    reloadWorkspace(id = 52)
    assert(
      svr.waitForString(10.seconds) { s =>
        s.contains(s""""buildTarget":{"uri":"$metaBuildTarget"}""") &&
        s.contains(s""""textDocument":{"uri":"${otherBuildFile.toUri}"}""") &&
        s.contains(""""severity":1""") &&
        s.contains(""""reset":true""")
      }
    )
    assert(
      svr.waitForString(10.seconds) { s =>
        s.contains(""""id":"52"""") &&
        s.contains(""""error"""") &&
        s.contains(s""""code":${ErrorCodes.InternalError}""") &&
        s.contains("No Append.Values[Seq[String], String] found")
      }
    )
=======
    assertMessage(
      s""""buildTarget":{"uri":"$metaBuildTarget"}""",
      s""""textDocument":{"uri":"${otherBuildFile.toPath.toUri}"}""",
      """"severity":1""",
      """"reset":true"""
    )()

    assertMessage(
      s""""id":"$id"""",
      """"error"""",
      s""""code":${ErrorCodes.InternalError}""",
      "Type error in expression"
    )()
>>>>>>> 0a170626
    // fix the other-build.sbt file and reload again
    Files.write(
      otherBuildFile,
      """|val someSettings = Seq(
         |  scalacOptions += "-deprecation"
         |)
         |""".stripMargin.getBytes
    )
    reloadWorkspace()
    // assert received an empty diagnostic
<<<<<<< HEAD
    assert(
      svr.waitForString(10.seconds) { s =>
        s.contains(s""""buildTarget":{"uri":"$metaBuildTarget"}""") &&
        s.contains(s""""textDocument":{"uri":"${otherBuildFile.toUri}"}""") &&
        s.contains(""""diagnostics":[]""") &&
        s.contains(""""reset":true""")
      }
    )
    Files.delete(otherBuildFile)
=======
    assertMessage(
      s""""buildTarget":{"uri":"$metaBuildTarget"}""",
      s""""textDocument":{"uri":"${otherBuildFile.toPath.toUri}"}""",
      """"diagnostics":[]""",
      """"reset":true"""
    )()
    IO.delete(otherBuildFile)
>>>>>>> 0a170626
  }

  test("buildTarget/scalaMainClasses") {
    val buildTarget = buildTargetUri("runAndTest", "Compile")
    val badBuildTarget = buildTargetUri("badBuildTarget", "Compile")
    val id = nextId()
    svr.sendJsonRpc(
      s"""{ "jsonrpc": "2.0", "id": "$id", "method": "buildTarget/scalaMainClasses", "params": {
         |  "targets": [{ "uri": "$buildTarget" }, { "uri": "$badBuildTarget" }]
         |} }""".stripMargin
    )
    assertProcessing("buildTarget/scalaMainClasses")
    assertMessage(s""""id":"$id"""", """"class":"main.Main"""")(duration = 30.seconds)
  }

  test("buildTarget/run") {
    val buildTarget = buildTargetUri("runAndTest", "Compile")
    val id = nextId()
    svr.sendJsonRpc(
      s"""{ "jsonrpc": "2.0", "id": "$id", "method": "buildTarget/run", "params": {
         |  "target": { "uri": "$buildTarget" },
         |  "dataKind": "scala-main-class",
         |  "data": { "class": "main.Main" }
         |} }""".stripMargin
    )
    assertProcessing("buildTarget/run")
    assertMessage("build/logMessage", """"message":"Hello World!"""")()
    assertMessage(s""""id":"$id"""", """"statusCode":1""")()
  }

  test("buildTarget/jvmRunEnvironment") {
    val buildTarget = buildTargetUri("runAndTest", "Compile")
    val id = nextId()
    svr.sendJsonRpc(
      s"""|{ "jsonrpc": "2.0",
          |  "id": "$id",
          |  "method": "buildTarget/jvmRunEnvironment",
          |  "params": { "targets": [{ "uri": "$buildTarget" }] }
          |}""".stripMargin
    )
<<<<<<< HEAD
    assert(processing("buildTarget/jvmRunEnvironment"))
    assert {
      svr.waitForString(10.seconds) { s =>
        (s contains """"id":"97"""") &&
        (s contains "jsoniter-scala-core_2.13-2.13.11.jar") && // compile dependency
        (s contains "\"jvmOptions\":[\"Xmx256M\"]") &&
        (s contains "\"environmentVariables\":{\"KEY\":\"VALUE\"}") &&
        (s contains s""""workingDirectory":"${svr.baseDirectory.getAbsolutePath}/run-and-test"""")
      }
    }
=======
    assertProcessing("buildTarget/jvmRunEnvironment")
    assertMessage(
      s""""id":"$id"""",
      "jsoniter-scala-core_2.13-2.13.11.jar", // compile dependency
      "\"jvmOptions\":[\"Xmx256M\"]",
      "\"environmentVariables\":{\"KEY\":\"VALUE\"}",
      "/buildserver/run-and-test/" // working directory
    )()
>>>>>>> 0a170626
  }

  test("buildTarget/jvmTestEnvironment") {
    val buildTarget = buildTargetUri("runAndTest", "Test")
    val id = nextId()
    svr.sendJsonRpc(
      s"""|{ "jsonrpc": "2.0",
          |  "id": "$id",
          |  "method": "buildTarget/jvmTestEnvironment",
          |  "params": { "targets": [{ "uri": "$buildTarget" }] }
          |}""".stripMargin
    )
<<<<<<< HEAD
    assert(processing("buildTarget/jvmTestEnvironment"))
    assert {
      svr.waitForString(10.seconds) { s =>
        (s contains """"id":"98"""") &&
        // test depends on compile so it has dependencies from both
        (s contains "jsoniter-scala-core_2.13-2.13.11.jar") && // compile dependency
        (s contains "scalatest_2.13-3.0.8.jar") && // test dependency
        (s contains "\"jvmOptions\":[\"Xmx512M\"]") &&
        (s contains "\"environmentVariables\":{\"KEY_TEST\":\"VALUE_TEST\"}") &&
        (s contains s""""workingDirectory":"${svr.baseDirectory.getAbsolutePath}/run-and-test"""")
      }
    }
=======
    assertProcessing("buildTarget/jvmTestEnvironment")
    assertMessage(
      s""""id":"$id"""",
      "jsoniter-scala-core_2.13-2.13.11.jar", // compile dependency
      "scalatest_2.13-3.0.8.jar", // test dependency
      "\"jvmOptions\":[\"Xmx512M\"]",
      "\"environmentVariables\":{\"KEY_TEST\":\"VALUE_TEST\"}"
    )()
>>>>>>> 0a170626
  }

  test("buildTarget/scalaTestClasses") {
    val buildTarget = buildTargetUri("runAndTest", "Test")
    val badBuildTarget = buildTargetUri("badBuildTarget", "Test")
    val id = nextId()
    svr.sendJsonRpc(
      s"""{ "jsonrpc": "2.0", "id": "$id", "method": "buildTarget/scalaTestClasses", "params": {
         |  "targets": [{ "uri": "$buildTarget" }, { "uri": "$badBuildTarget" }]
         |} }""".stripMargin
    )
    assertProcessing("buildTarget/scalaTestClasses")
    assertMessage(
      s""""id":"$id"""",
      """"tests.FailingTest"""",
      """"tests.PassingTest"""",
      """"framework":"ScalaTest""""
    )()
  }

  test("buildTarget/test: run all tests") {
    val buildTarget = buildTargetUri("runAndTest", "Test")
    val id = nextId()
    svr.sendJsonRpc(
      s"""{ "jsonrpc": "2.0", "id": "$id", "method": "buildTarget/test", "params": {
         |  "targets": [{ "uri": "$buildTarget" }]
         |} }""".stripMargin
    )
    assertProcessing("buildTarget/test")
    assertMessage(s""""id":"$id"""", """"statusCode":2""")()
  }

  test("buildTarget/test: run one test class") {
    val buildTarget = buildTargetUri("runAndTest", "Test")
    val id = nextId()
    svr.sendJsonRpc(
      s"""{ "jsonrpc": "2.0", "id": "$id", "method": "buildTarget/test", "params": {
         |  "targets": [{ "uri": "$buildTarget" }],
         |  "dataKind": "scala-test",
         |  "data": {
         |    "testClasses": [
         |      {
         |        "target": { "uri": "$buildTarget" },
         |        "classes": ["tests.PassingTest"]
         |      }
         |    ]
         |  }
         |} }""".stripMargin
    )
    assertProcessing("buildTarget/test")
    assertMessage(s""""id":"$id"""", """"statusCode":1""")()
  }

  test("buildTarget/compile: report error") {
    val buildTarget = buildTargetUri("reportError", "Compile")
    compile(buildTarget)
    assertMessage(
      s""""buildTarget":{"uri":"$buildTarget"}""",
      """"severity":1""",
      """"reset":true"""
    )()
  }

  test("buildTarget/compile: report warning") {
    val buildTarget = buildTargetUri("reportWarning", "Compile")
    compile(buildTarget)
    assertMessage(
      s""""buildTarget":{"uri":"$buildTarget"}""",
      """"severity":2""",
      """"reset":true"""
    )()
  }

  test("buildTarget/compile: respond error") {
    val buildTarget = buildTargetUri("respondError", "Compile")
    val id = compile(buildTarget)
    assertMessage(
      s""""id":"$id"""",
      """"error"""",
      s""""code":${ErrorCodes.InternalError}""",
      "custom message"
    )()
  }

  test("buildTarget/resources") {
    val buildTarget = buildTargetUri("util", "Compile")
    val badBuildTarget = buildTargetUri("badBuildTarget", "Compile")
    val id = nextId()
    svr.sendJsonRpc(
      s"""{ "jsonrpc": "2.0", "id": "$id", "method": "buildTarget/resources", "params": {
         |  "targets": [{ "uri": "$buildTarget" }, { "uri": "$badBuildTarget" }]
         |} }""".stripMargin
    )
    assertProcessing("buildTarget/resources")
    assertMessage(s""""id":"$id"""", "util/src/main/resources/")()
  }

  test("buildTarget/outputPaths") {
    val buildTarget = buildTargetUri("util", "Compile")
    val badBuildTarget = buildTargetUri("badBuildTarget", "Compile")
    svr.sendJsonRpc(
      s"""{ "jsonrpc": "2.0", "id": "${nextId()}", "method": "buildTarget/outputPaths", "params": {
         |  "targets": [{ "uri": "$buildTarget" }, { "uri": "$badBuildTarget" }]
         |} }""".stripMargin
    )
    assertProcessing("buildTarget/outputPaths")
    val actualResult = svr.waitFor[OutputPathsResult](10.seconds)
    val expectedResult = OutputPathsResult(
      items = Vector(
        OutputPathsItem(
          target = BuildTargetIdentifier(buildTarget),
          outputPaths = Vector(
            OutputPathItem(
              uri = new File(svr.baseDirectory, "util/custom-target").toURI,
              kind = OutputPathItemKind.Directory
            )
          )
        )
      )
    )
    assert(actualResult == expectedResult)
  }

  test("buildTarget/compile: twirl diagnostics (sourcePositionMappers)") { _ =>
    val buildTarget = buildTargetUri("twirlProj", "Compile")
    val testFile = new File(svr.baseDirectory, s"twirlProj/src/main/twirl/main.scala.html")

    compile(buildTarget)
    assertMessage(
      "build/publishDiagnostics",
      "main.scala.html",
      """"severity":1""",
      "not found: value tilte"
    )(message = "should report diagnostic in Twirl file")
    IO.write(
      testFile,
      """|@(title: String, paragraphs: Seq[String])
         |
         |<!DOCTYPE HTML>
         |<html lang="en">
         |  <head>
         |    <title>@title</title>
         |  </head>
         |  <body>
         |    <h1>@title</h1>
         |    @for(paragraph <- paragraphs) {
         |      <p>@paragraph</p>
         |    }
         |  </body>
         |</html>
         |""".stripMargin
    )
    compile(buildTarget)
    assertMessage(
      "build/publishDiagnostics",
      "main.scala.html",
      """"diagnostics":[]""",
      """"reset":true"""
    )(
      duration = 30.seconds,
      message = "should reset diagnostic in Twirl file"
    )
  }

  private def initializeRequest(): Int = {
    val params = InitializeBuildParams(
      "test client",
      "1.0.0",
      "2.1.0-M1",
      new URI("file://root/"),
      BuildClientCapabilities(Vector("scala")),
      None
    )
    sendRequest("build/initialize", params)
  }

  private def assertProcessing(method: String, debug: Boolean = false): Unit =
    assertMessage("build/logMessage", s""""message":"Processing $method"""")(debug = debug)

  def assertMessage(
      parts: String*
  )(duration: FiniteDuration = 10.seconds, debug: Boolean = false, message: String = ""): Unit = {
    def assertion =
      svr.waitForString(duration) { msg =>
        if (debug) println(msg)
        parts.forall(msg.contains)
      }
    if (message.nonEmpty) assert.apply(assertion, message) else assert(assertion)
  }

  private def reloadWorkspace(): Int =
    sendRequest("workspace/reload")

  private def compile(buildTarget: URI): Int = {
    val params =
      CompileParams(targets = Vector(BuildTargetIdentifier(buildTarget)), None, Vector.empty)
    sendRequest("buildTarget/compile", params)
  }

  private def scalacOptions(buildTargets: Seq[URI]): Int = {
    val targets = buildTargets.map(BuildTargetIdentifier.apply).toVector
    sendRequest("buildTarget/scalacOptions", ScalacOptionsParams(targets))
  }

  private def javacOptions(buildTargets: Seq[URI]): Int = {
    val targets = buildTargets.map(BuildTargetIdentifier.apply).toVector
    sendRequest("buildTarget/scalacOptions", ScalacOptionsParams(targets))
  }

  private def buildTargetSources(buildTargets: Seq[URI]): Int = {
    val targets = buildTargets.map(BuildTargetIdentifier.apply).toVector
    sendRequest("buildTarget/sources", SourcesParams(targets))
  }

  private def sendRequest(method: String): Int = {
    val id = nextId()
    val msg = JsonRpcRequestMessage("2.0", id.toString, method, None)
    val json = Converter.toJson(msg).get
    svr.sendJsonRpc(CompactPrinter(json))
    id
  }

  private def sendRequest[T: JsonWriter](method: String, params: T): Int = {
    val id = nextId()
    val msg = JsonRpcRequestMessage("2.0", id.toString, method, Converter.toJson(params).get)
    val json = Converter.toJson(msg).get
    svr.sendJsonRpc(CompactPrinter(json))
    if (method != "build/initialize") assertProcessing(method)
    id
  }

  private def buildTargetUri(project: String, config: String): URI =
    new URI(s"${svr.baseDirectory.getAbsoluteFile.toURI}#$project/$config")

  private def metaBuildTarget: String =
    s"${svr.baseDirectory.getAbsoluteFile.toURI}project/#buildserver-build/Compile"
}<|MERGE_RESOLUTION|>--- conflicted
+++ resolved
@@ -17,14 +17,8 @@
 
 import java.io.File
 import java.net.URI
-<<<<<<< HEAD
 import java.nio.file.Files
 import scala.concurrent.duration.*
-=======
-import java.nio.file.Paths
-import java.util.concurrent.atomic.AtomicInteger
-import scala.concurrent.duration._
->>>>>>> 0a170626
 
 // starts svr using server-test/buildserver and perform custom server tests
 class BuildServerTest extends AbstractServerTest {
@@ -33,7 +27,6 @@
 
   override val testDirectory: String = "buildserver"
 
-<<<<<<< HEAD
   test("build/initialize") {
     initializeRequest()
     assert(svr.waitForString(10.seconds) { s =>
@@ -48,22 +41,6 @@
       """{ "jsonrpc": "2.0", "id": "16", "method": "workspace/buildTargets", "params": {} }"""
     )
     assert(processing("workspace/buildTargets"))
-=======
-  private val idGen: AtomicInteger = new AtomicInteger(0)
-  private def nextId(): Int = idGen.getAndIncrement()
-
-  test("build/initialize") { _ =>
-    val id = initializeRequest()
-    assertMessage(
-      s""""id":"${id}"""",
-      """"resourcesProvider":true""",
-      """"outputPathsProvider":true"""
-    )()
-  }
-
-  test("workspace/buildTargets") { _ =>
-    sendRequest("workspace/buildTargets")
->>>>>>> 0a170626
     val result = svr.waitFor[WorkspaceBuildTargetsResult](10.seconds)
     val utilTarget = result.targets.find(_.displayName.contains("util")).get
     assert(utilTarget.id.uri.toString.endsWith("#util/Compile"))
@@ -120,7 +97,6 @@
 
   test("buildTarget/compile - reports compilation progress") {
     val buildTarget = buildTargetUri("runAndTest", "Compile")
-<<<<<<< HEAD
     compile(buildTarget, id = 33)
     // This doesn't always come back in 10s on CI.
     assert(svr.waitForString(20.seconds) { s =>
@@ -147,22 +123,6 @@
       s.contains("build/taskFinish") &&
       s.contains(""""message":"Compiled runAndTest"""")
     })
-=======
-    compile(buildTarget)
-
-    // This doesn't always come back in 10s on CI.
-    assertMessage("build/taskStart", """"message":"Compiling runAndTest"""")(duration = 60.seconds)
-    assertMessage(
-      "build/taskProgress",
-      """"message":"Compiling runAndTest (15%)""""
-    )(duration = 60.seconds)
-    assertMessage(
-      "build/taskProgress",
-      """"message":"Compiling runAndTest (100%)""""
-    )(duration = 60.seconds)
-    assertMessage("build/publishDiagnostics", """"diagnostics":[]""")(duration = 60.seconds)
-    assertMessage("build/taskFinish", """"message":"Compiled runAndTest"""")(duration = 60.seconds)
->>>>>>> 0a170626
   }
 
   test(
@@ -282,11 +242,7 @@
     )
   }
 
-<<<<<<< HEAD
-  test("buildTarget/scalacOptions") {
-=======
   test("buildTarget/scalacOptions, buildTarget/javacOptions") { _ =>
->>>>>>> 0a170626
     val buildTarget = buildTargetUri("util", "Compile")
     val badBuildTarget = buildTargetUri("badBuildTarget", "Compile")
 
@@ -336,12 +292,8 @@
     assert(res.cleaned)
   }
 
-<<<<<<< HEAD
-  test("workspace/reload") {
-=======
   test("workspace/reload") { _ =>
     val id = nextId()
->>>>>>> 0a170626
     svr.sendJsonRpc(
       s"""{ "jsonrpc": "2.0", "id": "$id", "method": "workspace/reload"}"""
     )
@@ -361,25 +313,6 @@
     )
     val id = reloadWorkspace()
     // reload
-<<<<<<< HEAD
-    reloadWorkspace(id = 52)
-    assert(
-      svr.waitForString(10.seconds) { s =>
-        s.contains(s""""buildTarget":{"uri":"$metaBuildTarget"}""") &&
-        s.contains(s""""textDocument":{"uri":"${otherBuildFile.toUri}"}""") &&
-        s.contains(""""severity":1""") &&
-        s.contains(""""reset":true""")
-      }
-    )
-    assert(
-      svr.waitForString(10.seconds) { s =>
-        s.contains(""""id":"52"""") &&
-        s.contains(""""error"""") &&
-        s.contains(s""""code":${ErrorCodes.InternalError}""") &&
-        s.contains("No Append.Values[Seq[String], String] found")
-      }
-    )
-=======
     assertMessage(
       s""""buildTarget":{"uri":"$metaBuildTarget"}""",
       s""""textDocument":{"uri":"${otherBuildFile.toPath.toUri}"}""",
@@ -393,7 +326,6 @@
       s""""code":${ErrorCodes.InternalError}""",
       "Type error in expression"
     )()
->>>>>>> 0a170626
     // fix the other-build.sbt file and reload again
     Files.write(
       otherBuildFile,
@@ -404,17 +336,6 @@
     )
     reloadWorkspace()
     // assert received an empty diagnostic
-<<<<<<< HEAD
-    assert(
-      svr.waitForString(10.seconds) { s =>
-        s.contains(s""""buildTarget":{"uri":"$metaBuildTarget"}""") &&
-        s.contains(s""""textDocument":{"uri":"${otherBuildFile.toUri}"}""") &&
-        s.contains(""""diagnostics":[]""") &&
-        s.contains(""""reset":true""")
-      }
-    )
-    Files.delete(otherBuildFile)
-=======
     assertMessage(
       s""""buildTarget":{"uri":"$metaBuildTarget"}""",
       s""""textDocument":{"uri":"${otherBuildFile.toPath.toUri}"}""",
@@ -422,7 +343,6 @@
       """"reset":true"""
     )()
     IO.delete(otherBuildFile)
->>>>>>> 0a170626
   }
 
   test("buildTarget/scalaMainClasses") {
@@ -463,18 +383,6 @@
           |  "params": { "targets": [{ "uri": "$buildTarget" }] }
           |}""".stripMargin
     )
-<<<<<<< HEAD
-    assert(processing("buildTarget/jvmRunEnvironment"))
-    assert {
-      svr.waitForString(10.seconds) { s =>
-        (s contains """"id":"97"""") &&
-        (s contains "jsoniter-scala-core_2.13-2.13.11.jar") && // compile dependency
-        (s contains "\"jvmOptions\":[\"Xmx256M\"]") &&
-        (s contains "\"environmentVariables\":{\"KEY\":\"VALUE\"}") &&
-        (s contains s""""workingDirectory":"${svr.baseDirectory.getAbsolutePath}/run-and-test"""")
-      }
-    }
-=======
     assertProcessing("buildTarget/jvmRunEnvironment")
     assertMessage(
       s""""id":"$id"""",
@@ -483,7 +391,6 @@
       "\"environmentVariables\":{\"KEY\":\"VALUE\"}",
       "/buildserver/run-and-test/" // working directory
     )()
->>>>>>> 0a170626
   }
 
   test("buildTarget/jvmTestEnvironment") {
@@ -496,20 +403,6 @@
           |  "params": { "targets": [{ "uri": "$buildTarget" }] }
           |}""".stripMargin
     )
-<<<<<<< HEAD
-    assert(processing("buildTarget/jvmTestEnvironment"))
-    assert {
-      svr.waitForString(10.seconds) { s =>
-        (s contains """"id":"98"""") &&
-        // test depends on compile so it has dependencies from both
-        (s contains "jsoniter-scala-core_2.13-2.13.11.jar") && // compile dependency
-        (s contains "scalatest_2.13-3.0.8.jar") && // test dependency
-        (s contains "\"jvmOptions\":[\"Xmx512M\"]") &&
-        (s contains "\"environmentVariables\":{\"KEY_TEST\":\"VALUE_TEST\"}") &&
-        (s contains s""""workingDirectory":"${svr.baseDirectory.getAbsolutePath}/run-and-test"""")
-      }
-    }
-=======
     assertProcessing("buildTarget/jvmTestEnvironment")
     assertMessage(
       s""""id":"$id"""",
@@ -518,7 +411,6 @@
       "\"jvmOptions\":[\"Xmx512M\"]",
       "\"environmentVariables\":{\"KEY_TEST\":\"VALUE_TEST\"}"
     )()
->>>>>>> 0a170626
   }
 
   test("buildTarget/scalaTestClasses") {
