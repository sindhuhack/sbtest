/* sbt -- Simple Build Tool
 * Copyright 2011 Mark Harrah
 */
package sbt

	import java.io.File
	import java.net.URL
	import Project.ScopedKey
	import complete._
	import inc.Analysis
	import inc.Locate.DefinesClass
	import std.TaskExtra._
	import scala.xml.{Node => XNode, NodeSeq}
	import org.apache.ivy.core.module.{descriptor, id}
	import descriptor.ModuleDescriptor, id.ModuleRevisionId
	import org.scalatools.testing.Framework
	import Configurations.CompilerPlugin
	import Types.Id
	import KeyRanks._

object Keys
{
	val TraceValues = "-1 to disable, 0 for up to the first sbt frame, or a positive number to set the maximum number of frames shown."

	// logging
	val logLevel = SettingKey[Level.Value]("log-level", "The amount of logging sent to the screen.", ASetting)
	val persistLogLevel = SettingKey[Level.Value]("persist-log-level", "The amount of logging sent to a file for persistence.", CSetting)
	val traceLevel = SettingKey[Int]("trace-level", "The amount of a stack trace displayed.  " + TraceValues, ASetting)
	val persistTraceLevel = SettingKey[Int]("persist-trace-level", "The amount of stack trace persisted.", CSetting)
	val showSuccess = SettingKey[Boolean]("show-success", "If true, displays a success message after running a command successfully.", CSetting)
	val showTiming = SettingKey[Boolean]("show-timing", "If true, the command success message includes the completion time.", CSetting)
	val timingFormat = SettingKey[java.text.DateFormat]("timing-format", "The format used for displaying the completion time.", CSetting)
	val extraLoggers = SettingKey[ScopedKey[_] => Seq[AbstractLogger]]("extra-loggers", "A function that provides additional loggers for a given setting.", DSetting)
	val logManager = SettingKey[LogManager]("log-manager", "The log manager, which creates Loggers for different contexts.", DSetting)
	val logBuffered = SettingKey[Boolean]("log-buffered", "True if logging should be buffered until work completes.", CSetting)

	// Project keys
	val projectCommand = AttributeKey[Boolean]("project-command", "Marks Commands that were registered for the current Project.", Invisible)
	val sessionSettings = AttributeKey[SessionSettings]("session-settings", "Tracks current build, project, and setting modifications.", DSetting)
	val stateBuildStructure = AttributeKey[Load.BuildStructure]("build-structure", "Data structure containing all information about the build definition.", BSetting)
	val buildStructure = TaskKey[Load.BuildStructure]("build-structure", "Provides access to the build structure, settings, and streams manager.", DTask)
	val loadedBuild = SettingKey[Load.LoadedBuild]("loaded-build", "Provides access to the loaded project structure.  This is the information available before settings are evaluated.", DSetting)
	val buildDependencies = SettingKey[BuildDependencies]("build-dependencies", "Definitive source of inter-project dependencies for compilation and dependency management.\n\tThis is populated by default by the dependencies declared on Project instances, but may be modified.\n\tThe main restriction is that new builds may not be introduced.", DSetting)
	val appConfiguration = SettingKey[xsbti.AppConfiguration]("app-configuration", "Provides access to the launched sbt configuration, including the ScalaProvider, Launcher, and GlobalLock.", DSetting)
	val thisProject = SettingKey[ResolvedProject]("this-project", "Provides the current project for the referencing scope.", CSetting)
	val thisProjectRef = SettingKey[ProjectRef]("this-project-ref", "Provides a fully-resolved reference to the current project for the referencing scope.", CSetting)
	val configuration = SettingKey[Configuration]("configuration", "Provides the current configuration of the referencing scope.", CSetting)
	val commands = SettingKey[Seq[Command]]("commands", "Defines commands to be registered when this project or build is the current selected one.", CSetting)
	val initialize = SettingKey[Unit]("initialize", "A convenience setting for performing side-effects during initialization.", BSetting)
	val onLoad = SettingKey[State => State]("on-load", "Transformation to apply to the build state when the build is loaded.", DSetting)
	val onUnload = SettingKey[State => State]("on-unload", "Transformation to apply to the build state when the build is unloaded.", DSetting)
	val onLoadMessage = SettingKey[String]("on-load-message", "Message to display when the project is loaded.", DSetting)
	val transformState = AttributeKey[State => State]("transform-state", "State transformation to apply after tasks run.", DSetting)

	val onComplete = SettingKey[() => Unit]("on-complete", "Hook to run when task evaluation completes.  The type of this setting is subject to change, pending the resolution of SI-2915.", DSetting)
// https://issues.scala-lang.org/browse/SI-2915
//	val onComplete = SettingKey[RMap[Task,Result] => RMap[Task,Result]]("on-complete", "Transformation to apply to the final task result map.  This may also be used to register hooks to run when task evaluation completes.", DSetting)

	// Command keys
	val historyPath = SettingKey(BasicKeys.historyPath)
	val shellPrompt = SettingKey(BasicKeys.shellPrompt)
	val analysis = AttributeKey[inc.Analysis]("analysis", "Analysis of compilation, including dependencies and generated outputs.", DSetting)
	val watch = SettingKey(BasicKeys.watch)
	val pollInterval = SettingKey[Int]("poll-interval", "Interval between checks for modified sources by the continuous execution command.", BMinusSetting)
	val watchSources = TaskKey[Seq[File]]("watch-sources", "Defines the sources in this project for continuous execution to watch for changes.", BMinusSetting)
	val watchTransitiveSources = TaskKey[Seq[File]]("watch-transitive-sources", "Defines the sources in all projects for continuous execution to watch.", CSetting)
	val watchingMessage = SettingKey[WatchState => String]("watching-message", "The message to show when triggered execution waits for sources to change.", DSetting)
	val triggeredMessage = SettingKey[WatchState => String]("triggered-message", "The message to show before triggered execution executes an action after sources change.", DSetting)

	// Path Keys
	val baseDirectory = SettingKey[File]("base-directory", "The base directory.  Depending on the scope, this is the base directory for the build, project, configuration, or task.", AMinusSetting)
	val globalBaseDirectory = AttributeKey[File]("global-base-directory", "The base directory for global sbt configuration and staging.", DSetting)
	val globalPluginsDirectory = AttributeKey[File]("global-plugins-directory", "The base directory for global sbt plugins.", DSetting)
	val globalSettingsDirectory = AttributeKey[File]("global-settings-directory", "The base directory for global sbt settings.", DSetting)
	val stagingDirectory = AttributeKey[File]("staging-directory", "The directory for staging remote projects.", DSetting)
	val target = SettingKey[File]("target", "Main directory for files generated by the build.", AMinusSetting)
	val crossTarget = SettingKey[File]("cross-target", "Main directory for files generated by the build that are cross-built.", BSetting)

		// Source paths
	val sourceDirectory = SettingKey[File]("source-directory", "Default directory containing sources.", AMinusSetting)
	val sourceManaged = SettingKey[File]("source-managed", "Default directory for sources generated by the build.", BPlusSetting)
	val scalaSource = SettingKey[File]("scala-source", "Default Scala source directory.", ASetting)
	val javaSource = SettingKey[File]("java-source", "Default Java source directory.", ASetting)
	val sourceDirectories = SettingKey[Seq[File]]("source-directories", "List of all source directories, both managed and unmanaged.", AMinusSetting)
	val unmanagedSourceDirectories = SettingKey[Seq[File]]("unmanaged-source-directories", "Unmanaged source directories, which contain manually created sources.", ASetting)
	val unmanagedSources = TaskKey[Seq[File]]("unmanaged-sources", "Unmanaged sources, which are manually created.", BPlusTask)
	val managedSourceDirectories = SettingKey[Seq[File]]("managed-source-directories", "Managed source directories, which contain sources generated by the build.", BSetting)
	val managedSources = TaskKey[Seq[File]]("managed-sources", "Sources generated by the build.", BTask)
	val sources = TaskKey[Seq[File]]("sources", "All sources, both managed and unmanaged.", BTask)

		// Filters
	val includeFilter = SettingKey[FileFilter]("include-filter", "Filter for including sources and resources files from default directories.", CSetting)
	val excludeFilter = SettingKey[FileFilter]("exclude-filter", "Filter for excluding sources and resources files from default directories.", CSetting)
	@deprecated("Use `includeFilter`, scoped by respective classpath related task instead.  For example, `includeFilter in unmanagedJars`", "0.11.0")
	val classpathFilter = SettingKey[FileFilter]("classpath-filter", "Filter for selecting unmanaged dependencies.", DSetting)
	@deprecated("Use `includeFilter`, scoped by respective source related task instead.  For example, `includeFilter in unmanagedSources`", "0.11.0")
	val sourceFilter = SettingKey[FileFilter]("source-filter", "Filter for selecting sources from default directories.", DSetting)
	@deprecated("Use `excludeFilter`, scoped by respective task instead.  For example, `excludeFilter in unmanagedSources`", "0.11.0")
	val defaultExcludes = SettingKey[FileFilter]("default-excludes", "Filter for excluding files, such as sources and resources, by default.", DSetting)

		// Resource paths
	val resourceDirectory = SettingKey[File]("resource-directory", "Default unmanaged resource directory, used for user-defined resources.", ASetting)
	val resourceManaged = SettingKey[File]("resource-managed", "Default managed resource directory, used when generating resources.", BSetting)
	val unmanagedResourceDirectories = SettingKey[Seq[File]]("unmanaged-resource-directories", "Unmanaged resource directories, containing resources manually created by the user.", AMinusSetting)
	val unmanagedResources = TaskKey[Seq[File]]("unmanaged-resources", "Unmanaged resources, which are manually created.", BPlusTask)
	val managedResourceDirectories = SettingKey[Seq[File]]("managed-resource-directories", "List of managed resource directories.", AMinusSetting)
	val managedResources = TaskKey[Seq[File]]("managed-resources", "Resources generated by the build.", BTask)
	val resourceDirectories = SettingKey[Seq[File]]("resource-directories", "List of all resource directories, both managed and unmanaged.", BPlusSetting)
	val resources = TaskKey[Seq[File]]("resources", "All resource files, both managed and unmanaged.", BTask)

		// Output paths
	val classDirectory = SettingKey[File]("class-directory", "Directory for compiled classes and copied resources.", AMinusSetting)
	@deprecated("Use `target`, scoped by the doc task.  For example, `target in Compile in doc`", "0.11.0")
	val docDirectory = SettingKey[File]("doc-directory", "Directory for generated documentation.", DSetting)
	val cacheDirectory = SettingKey[File]("cache-directory", "Directory used for caching task data.", BMinusSetting)
	val cleanFiles = SettingKey[Seq[File]]("clean-files", "The files to recursively delete during a clean.", BSetting)
	val cleanKeepFiles = SettingKey[Seq[File]]("clean-keep-files", "Files to keep during a clean.", CSetting)
	val crossPaths = SettingKey[Boolean]("cross-paths", "If true, enables cross paths, which distinguish output directories for cross-building.", ASetting)
	val taskTemporaryDirectory = SettingKey[File]("task-temporary-directory", "Directory used for temporary files for tasks that is deleted after each task execution.", DSetting)

		// Generators
	val sourceGenerators = SettingKey[Seq[Task[Seq[File]]]]("source-generators", "List of tasks that generate sources.", CSetting)
	val resourceGenerators = SettingKey[Seq[Task[Seq[File]]]]("resource-generators", "List of tasks that generate resources.", CSetting)

	// compile/doc keys
	val autoCompilerPlugins = SettingKey[Boolean]("auto-compiler-plugins", "If true, enables automatically generating -Xplugin arguments to the compiler based on the classpath for the " + CompilerPlugin.name + " configuration.", AMinusSetting)
	val maxErrors = SettingKey[Int]("max-errors", "The maximum number of errors, such as compile errors, to list.", ASetting)
	@deprecated("Use `scalacOptions`, scoped by the doc task.  For example, `scalacOptions in Compile in doc`", "0.11.0")
	val scaladocOptions = TaskKey[Seq[String]]("scaladoc-options", "Options for Scaladoc.", DTask)
	val scalacOptions = TaskKey[Seq[String]]("scalac-options", "Options for the Scala compiler.", BPlusTask)
	val javacOptions = TaskKey[Seq[String]]("javac-options", "Options for the Java compiler.", BPlusTask)
	val compileOrder = SettingKey[CompileOrder.Value]("compile-order", "Configures the order in which Java and sources within a single compilation are compiled.  Valid values are: JavaThenScala, ScalaThenJava, or Mixed.", BPlusSetting)
	val initialCommands = SettingKey[String]("initial-commands", "Initial commands to execute when starting up the Scala interpreter.", AMinusSetting)
	val cleanupCommands = SettingKey[String]("cleanup-commands", "Commands to execute before the Scala interpreter exits.", BMinusSetting)
	val compileInputs = TaskKey[Compiler.Inputs]("compile-inputs", "Collects all inputs needed for compilation.", DTask)
	val scalaHome = SettingKey[Option[File]]("scala-home", "If Some, defines the local Scala installation to use for compilation, running, and testing.", ASetting)
	val scalaInstance = TaskKey[ScalaInstance]("scala-instance", "Defines the Scala instance to use for compilation, running, and testing.", DTask)
	val scalaVersion = SettingKey[String]("scala-version", "The version of Scala used for building.", APlusSetting)
	val scalaBinaryVersion = SettingKey[String]("scala-binary-version", "The Scala version substring describing binary compatibility.", BPlusSetting)
	val crossScalaVersions = SettingKey[Seq[String]]("cross-scala-versions", "The versions of Scala used when cross-building.", BPlusSetting)
	val crossVersion = SettingKey[CrossVersion]("cross-version", "Configures handling of the Scala version when cross-building.", CSetting)
	val classpathOptions = SettingKey[ClasspathOptions]("classpath-options", "Configures handling of Scala classpaths.", DSetting)
	val definedSbtPlugins = TaskKey[Set[String]]("defined-sbt-plugins", "The set of names of Plugin implementations defined by this project.", CTask)
	val sbtPlugin = SettingKey[Boolean]("sbt-plugin", "If true, enables adding sbt as a dependency and auto-generation of the plugin descriptor file.", BMinusSetting)
	val printWarnings = TaskKey[Unit]("print-warnings", "Shows warnings from compilation, including ones that weren't printed initially.", BPlusTask)

	val clean = TaskKey[Unit]("clean", "Deletes files produced by the build, such as generated sources, compiled classes, and task caches.", APlusTask)
	val console = TaskKey[Unit]("console", "Starts the Scala interpreter with the project classes on the classpath.", APlusTask)
	val consoleQuick = TaskKey[Unit]("console-quick", "Starts the Scala interpreter with the project dependencies on the classpath.", ATask, console)
	val consoleProject = TaskKey[Unit]("console-project", "Starts the Scala interpreter with the sbt and the build definition on the classpath and useful imports.", AMinusTask)
	val compile = TaskKey[Analysis]("compile", "Compiles sources.", APlusTask)
	val compilers = TaskKey[Compiler.Compilers]("compilers", "Defines the Scala and Java compilers to use for compilation.", DTask)
	val compileIncSetup = TaskKey[Compiler.IncSetup]("inc-compile-setup", "Configurations aspects of incremental compilation.", DTask)
	val definesClass = TaskKey[DefinesClass]("defines-class", "Internal use: provides a function that determines whether the provided file contains a given class.", Invisible)
	val doc = TaskKey[File]("doc", "Generates API documentation.", AMinusTask)
	val copyResources = TaskKey[Seq[(File,File)]]("copy-resources", "Copies resources to the output directory.", AMinusTask)
	val aggregate = SettingKey[Boolean]("aggregate", "Configures task aggregation.", BMinusSetting)

	// package keys
	val packageBin = TaskKey[File]("package-bin", "Produces a main artifact, such as a binary jar.", ATask)
	val `package` = TaskKey[File]("package", "Produces the main artifact, such as a binary jar.  This is typically an alias for the task that actually does the packaging.", APlusTask)
	val packageDoc = TaskKey[File]("package-doc", "Produces a documentation artifact, such as a jar containing API documentation.", AMinusTask)
	val packageSrc = TaskKey[File]("package-src", "Produces a source artifact, such as a jar containing sources and resources.", AMinusTask)

	val packageOptions = TaskKey[Seq[PackageOption]]("package-options", "Options for packaging.", BTask)
	val packageConfiguration = TaskKey[Package.Configuration]("package-configuration", "Collects all inputs needed for packaging.", DTask)
	val artifactPath = SettingKey[File]("artifact-path", "The location of a generated artifact.", BPlusSetting)
	val artifact = SettingKey[Artifact]("artifact", "Describes an artifact.", BMinusSetting)
	val artifactClassifier = SettingKey[Option[String]]("artifact-classifier", "Sets the classifier used by the default artifact definition.", BSetting)
	val artifactName = SettingKey[(ScalaVersion, ModuleID, Artifact) => String]("artifact-name", "Function that produces the artifact name from its definition.", CSetting)
	val mappings = TaskKey[Seq[(File,String)]]("mappings", "Defines the mappings from a file to a path, used by packaging, for example.", BTask)
	val fileMappings = TaskKey[Seq[(File,File)]]("file-mappings", "Defines the mappings from a file to a file, used for copying files, for example.", BMinusTask)

	// Run Keys
	val selectMainClass = TaskKey[Option[String]]("select-main-class", "Selects the main class to run.", BMinusTask)
	val mainClass = TaskKey[Option[String]]("main-class", "Defines the main class for packaging or running.", BPlusTask)
	val run = InputKey[Unit]("run", "Runs a main class, passing along arguments provided on the command line.", APlusTask)
	val runMain = InputKey[Unit]("run-main", "Runs the main class selected by the first argument, passing the remaining arguments to the main method.", ATask)
	val discoveredMainClasses = TaskKey[Seq[String]]("discovered-main-classes", "Auto-detects main classes.", BMinusTask)
	val runner = TaskKey[ScalaRun]("runner", "Implementation used to run a main class.", DTask)
	val trapExit = SettingKey[Boolean]("trap-exit", "If true, enables exit trapping and thread management for 'run'-like tasks.  This is currently only suitable for serially-executed 'run'-like tasks.", CSetting)

	val fork = SettingKey[Boolean]("fork", "If true, forks a new JVM when running.  If false, runs in the same JVM as the build.", ASetting)
	val outputStrategy = SettingKey[Option[sbt.OutputStrategy]]("output-strategy", "Selects how to log output when running a main class.", DSetting)
	val connectInput = SettingKey[Boolean]("connect-input", "If true, connects standard input when running a main class forked.", CSetting)
	val javaHome = SettingKey[Option[File]]("java-home", "Selects the Java installation used for compiling and forking.  If None, uses the Java installation running the build.", ASetting)
	val javaOptions = TaskKey[Seq[String]]("java-options", "Options passed to a new JVM when forking.", BPlusTask)

	// Test Keys
<<<<<<< HEAD
	val testLoader = TaskKey[ClassLoader]("test-loader", "Provides the class loader used for testing.", DTask)
	val loadedTestFrameworks = TaskKey[Map[TestFramework,Framework]]("loaded-test-frameworks", "Loads Framework definitions from the test loader.", DTask)
	val definedTests = TaskKey[Seq[TestDefinition]]("defined-tests", "Provides the list of defined tests.", BMinusTask)
	val definedTestNames = TaskKey[Seq[String]]("defined-test-names", "Provides the set of defined test names.", BMinusTask)
	val executeTests = TaskKey[Tests.Output]("execute-tests", "Executes all tests, producing a report.", CTask)
	val test = TaskKey[Unit]("test", "Executes all tests.", APlusTask)
	val testOnly = InputKey[Unit]("test-only", "Executes the tests provided as arguments or all tests if no arguments are provided.", ATask)
	val testQuick = InputKey[Unit]("test-quick", "Executes the tests that either failed before, were not run or whose transitive dependencies changed, among those provided as arguments.", ATask)
	val testOptions = TaskKey[Seq[TestOption]]("test-options", "Options for running tests.", BPlusTask)
	val testFrameworks = SettingKey[Seq[TestFramework]]("test-frameworks", "Registered, although not necessarily present, test frameworks.", CTask)
	val testListeners = TaskKey[Seq[TestReportListener]]("test-listeners", "Defines test listeners.", DTask)
	val testExecution = TaskKey[Tests.Execution]("test-execution", "Settings controlling test execution", DTask)
	val testFilter = TaskKey[Seq[String] => String => Boolean]("test-filter", "Filter controlling whether the test is executed", DTask)
	val isModule = AttributeKey[Boolean]("is-module", "True if the target is a module.", DSetting)
=======
	val testLoader = TaskKey[ClassLoader]("test-loader", "Provides the class loader used for testing in the same JVM.")
	val loadedTestFrameworks = TaskKey[Map[TestFramework,Framework]]("loaded-test-frameworks", "Loads Framework definitions from the test loader.")
	val definedTests = TaskKey[Seq[TestDefinition]]("defined-tests", "Provides the list of defined tests.")
	val definedTestNames = TaskKey[Seq[String]]("defined-test-names", "Provides the set of defined test names.")
	val executeTests = TaskKey[Tests.Output]("execute-tests", "Executes all tests, producing a report.")
	val test = TaskKey[Unit]("test", "Executes all tests.")
	val testOnly = InputKey[Unit]("test-only", "Executes the tests provided as arguments or all tests if no arguments are provided.")
	val testQuick = InputKey[Unit]("test-quick", "Executes the tests that either failed before, were not run or whose transitive dependencies changed, among those provided as arguments.")
	val testOptions = TaskKey[Seq[TestOption]]("test-options", "Options for running tests.")
	val testFrameworks = SettingKey[Seq[TestFramework]]("test-frameworks", "Registered, although not necessarily present, test frameworks.")
	val testListeners = TaskKey[Seq[TestReportListener]]("test-listeners", "Defines test listeners.")
	val testExecution = TaskKey[Tests.Execution]("test-execution", "Settings controlling test execution")
	val testFilter = TaskKey[Seq[String] => String => Boolean]("test-filter", "Filter controlling whether the test is executed")
	val testGrouping = TaskKey[Seq[Tests.Group]]("test-grouping", "Collects discovered tests into groups. Whether to fork and the options for forking are configurable on a per-group basis.")
	val isModule = AttributeKey[Boolean]("is-module", "True if the target is a module.")
>>>>>>> e8798ddc

	// Classpath/Dependency Management Keys
	type Classpath = Seq[Attributed[File]]

	val name = SettingKey[String]("name", "Project name.", APlusSetting)
	val normalizedName = SettingKey[String]("normalized-name", "Project name transformed from mixed case and spaces to lowercase and dash-separated.", BSetting)
	val description = SettingKey[String]("description", "Project description.", BSetting)
	val homepage = SettingKey[Option[URL]]("homepage", "Project homepage.", BSetting)
	val startYear = SettingKey[Option[Int]]("start-year", "Year in which the project started.", BMinusSetting)
	val licenses = SettingKey[Seq[(String, URL)]]("licenses", "Project licenses as (name, url) pairs.", BMinusSetting)
	val organization = SettingKey[String]("organization", "Organization/group ID.", APlusSetting)
	val organizationName = SettingKey[String]("organization-name", "Organization full/formal name.", BMinusSetting)
	val organizationHomepage = SettingKey[Option[URL]]("organization-homepage", "Organization homepage.", BMinusSetting)
	val scmInfo = SettingKey[Option[ScmInfo]]("scm-info", "Basic SCM information for the project.", BMinusSetting)
	val projectInfo = SettingKey[ModuleInfo]("project-info", "Addition project information like formal name, homepage, licenses etc.", CSetting)
	val defaultConfiguration = SettingKey[Option[Configuration]]("default-configuration", "Defines the configuration used when none is specified for a dependency.", CSetting)
	val defaultConfigurationMapping = SettingKey[String]("default-configuration-mapping", "Defines the mapping used for a simple, unmapped configuration definition.", CSetting)

	val products = TaskKey[Seq[File]]("products", "Build products that get packaged.", BMinusTask)
	val productDirectories = TaskKey[Seq[File]]("product-directories", "Base directories of build products.", CTask)
	val exportJars = SettingKey[Boolean]("export-jars", "Determines whether the exported classpath for this project contains classes (false) or a packaged jar (true).", BSetting)
	val exportedProducts = TaskKey[Classpath]("exported-products", "Build products that go on the exported classpath.", CTask)
	val unmanagedClasspath = TaskKey[Classpath]("unmanaged-classpath", "Classpath entries (deep) that are manually managed.", BPlusTask)
	val unmanagedJars = TaskKey[Classpath]("unmanaged-jars", "Classpath entries for the current project (shallow) that are manually managed.", BPlusTask)
	val managedClasspath = TaskKey[Classpath]("managed-classpath", "The classpath consisting of external, managed library dependencies.", BMinusTask)
	val internalDependencyClasspath = TaskKey[Classpath]("internal-dependency-classpath", "The internal (inter-project) classpath.", CTask)
	val externalDependencyClasspath = TaskKey[Classpath]("external-dependency-classpath", "The classpath consisting of library dependencies, both managed and unmanaged.", BMinusTask)
	val dependencyClasspath = TaskKey[Classpath]("dependency-classpath", "The classpath consisting of internal and external, managed and unmanaged dependencies.", BPlusTask)
	val fullClasspath = TaskKey[Classpath]("full-classpath", "The exported classpath, consisting of build products and unmanaged and managed, internal and external dependencies.", BPlusTask)

	val internalConfigurationMap = SettingKey[Configuration => Configuration]("internal-configuration-map", "Maps configurations to the actual configuration used to define the classpath.", CSetting)
	val classpathConfiguration = TaskKey[Configuration]("classpath-configuration", "The configuration used to define the classpath.", CTask)
	val ivyConfiguration = TaskKey[IvyConfiguration]("ivy-configuration", "General dependency management (Ivy) settings, such as the resolvers and paths to use.", DTask)
	val ivyConfigurations = SettingKey[Seq[Configuration]]("ivy-configurations", "The defined configurations for dependency management.  This may be different from the configurations for Project settings.", BSetting)
	val moduleSettings = TaskKey[ModuleSettings]("module-settings", "Module settings, which configure dependency management for a specific module, such as a project.", DTask)
	val unmanagedBase = SettingKey[File]("unmanaged-base", "The default directory for manually managed libraries.", ASetting)
	val updateConfiguration = SettingKey[UpdateConfiguration]("update-configuration", "Configuration for resolving and retrieving managed dependencies.", DSetting)
	val ivySbt = TaskKey[IvySbt]("ivy-sbt", "Provides the sbt interface to Ivy.", CTask)
	val ivyModule = TaskKey[IvySbt#Module]("ivy-module", "Provides the sbt interface to a configured Ivy module.", CTask)
	val update = TaskKey[UpdateReport]("update", "Resolves and optionally retrieves dependencies, producing a report.", ASetting)
	val transitiveUpdate = TaskKey[Seq[UpdateReport]]("transitive-update", "UpdateReports for the internal dependencies of this project.", DTask)
	val updateClassifiers = TaskKey[UpdateReport]("update-classifiers", "Resolves and optionally retrieves classified artifacts, such as javadocs and sources, for dependency definitions, transitively.", BPlusTask, update)
	val transitiveClassifiers = SettingKey[Seq[String]]("transitive-classifiers", "List of classifiers used for transitively obtaining extra artifacts for sbt or declared dependencies.", BSetting)
	val updateSbtClassifiers = TaskKey[UpdateReport]("update-sbt-classifiers", "Resolves and optionally retrieves classifiers, such as javadocs and sources, for sbt, transitively.", BPlusTask, updateClassifiers)

	val publishConfiguration = TaskKey[PublishConfiguration]("publish-configuration", "Configuration for publishing to a repository.", DTask)
	val publishLocalConfiguration = TaskKey[PublishConfiguration]("publish-local-configuration", "Configuration for publishing to the local repository.", DTask)
	val deliverConfiguration = TaskKey[DeliverConfiguration]("deliver-configuration", "Configuration for generating the finished Ivy file for publishing.", DTask)
	val deliverLocalConfiguration = TaskKey[DeliverConfiguration]("deliver-local-configuration", "Configuration for generating the finished Ivy file for local publishing.", DTask)
	val makePomConfiguration = SettingKey[MakePomConfiguration]("make-pom-configuration", "Configuration for generating a pom.", DSetting)
	val packagedArtifacts = TaskKey[Map[Artifact,File]]("packaged-artifacts", "Packages all artifacts for publishing and maps the Artifact definition to the generated file.", CTask)
	val publishMavenStyle = SettingKey[Boolean]("publish-maven-style", "Configures whether to generate and publish a pom (true) or Ivy file (false).", BSetting)
	val credentials = TaskKey[Seq[Credentials]]("credentials", "The credentials to use for updating and publishing.", BMinusTask)

	val makePom = TaskKey[File]("make-pom", "Generates a pom for publishing when publishing Maven-style.", BPlusTask)
	val deliver = TaskKey[File]("deliver", "Generates the Ivy file for publishing to a repository.", BTask)
	val deliverLocal = TaskKey[File]("deliver-local", "Generates the Ivy file for publishing to the local repository.", BTask)
	val publish = TaskKey[Unit]("publish", "Publishes artifacts to a repository.", APlusTask)
	val publishLocal = TaskKey[Unit]("publish-local", "Publishes artifacts to the local repository.", APlusTask)

	val pomExtra = SettingKey[NodeSeq]("pom-extra", "Extra XML to insert into the generated POM.", BSetting)
	val pomPostProcess = SettingKey[XNode => XNode]("pom-post-process", "Transforms the generated POM.", CSetting)
	val pomIncludeRepository = SettingKey[MavenRepository => Boolean]("pom-include-repository", "Selects repositories to include in the generated POM.", CSetting)
	val pomAllRepositories = SettingKey[Boolean]("pom-all-repositories", "If true, includes repositories used in module configurations in the pom repositories section.  If false, only the common repositories are included.", BMinusSetting)

	val moduleName = SettingKey[String]("module-name", "The name of the current module, used for dependency management.", BSetting)
	val version = SettingKey[String]("version", "The version/revision of the current module.", APlusSetting)
	val isSnapshot = SettingKey[Boolean]("is-snapshot", "True if the the version of the project is a snapshot version.", BPlusSetting)
	val moduleID = SettingKey[ModuleID]("module-id", "A dependency management descriptor.  This is currently used for associating a ModuleID with a classpath entry.", BPlusSetting)
	val projectID = SettingKey[ModuleID]("project-id", "The dependency management descriptor for the current module.", BMinusSetting)
	val externalResolvers = TaskKey[Seq[Resolver]]("external-resolvers", "The external resolvers for automatically managed dependencies.", BMinusSetting)
	val resolvers = SettingKey[Seq[Resolver]]("resolvers", "The user-defined additional resolvers for automatically managed dependencies.", BMinusTask)
	val projectResolver = TaskKey[Resolver]("project-resolver", "Resolver that handles inter-project dependencies.", DTask)
	val fullResolvers = TaskKey[Seq[Resolver]]("full-resolvers", "Combines the project resolver, default resolvers, and user-defined resolvers.", CTask)
	val otherResolvers = SettingKey[Seq[Resolver]]("other-resolvers", "Resolvers not included in the main resolver chain, such as those in module configurations.", CSetting)
	val moduleConfigurations = SettingKey[Seq[ModuleConfiguration]]("module-configurations", "Defines module configurations, which override resolvers on a per-module basis.", BMinusSetting)
	val retrievePattern = SettingKey[String]("retrieve-pattern", "Pattern used to retrieve managed dependencies to the current build.", DSetting)
	val retrieveConfiguration = SettingKey[Option[RetrieveConfiguration]]("retrieve-configuration", "Configures retrieving dependencies to the current build.", DSetting)
	val offline = SettingKey[Boolean]("offline", "Configures sbt to work without a network connection where possible.", ASetting)
	val ivyPaths = SettingKey[IvyPaths]("ivy-paths", "Configures paths used by Ivy for dependency management.", DSetting)
	val libraryDependencies = SettingKey[Seq[ModuleID]]("library-dependencies", "Declares managed dependencies.", APlusSetting)
	val dependencyOverrides = SettingKey[Set[ModuleID]]("dependency-overrides", "Declares managed dependency overrides.", BSetting)
	val allDependencies = TaskKey[Seq[ModuleID]]("all-dependencies", "Inter-project and library dependencies.", CTask)
	val projectDependencies = TaskKey[Seq[ModuleID]]("project-dependencies", "Inter-project dependencies.", DTask)
	val ivyXML = SettingKey[NodeSeq]("ivy-xml", "Defines inline Ivy XML for configuring dependency management.", BSetting)
	val ivyScala = SettingKey[Option[IvyScala]]("ivy-scala", "Configures how Scala dependencies are checked, filtered, and injected.", CSetting)
	val ivyValidate = SettingKey[Boolean]("ivy-validate", "Enables/disables Ivy validation of module metadata.", BSetting)
	val ivyLoggingLevel = SettingKey[UpdateLogging.Value]("ivy-logging-level", "The logging level for updating.", BSetting)
	val publishTo = SettingKey[Option[Resolver]]("publish-to", "The resolver to publish to.", ASetting)
	val artifacts = SettingKey[Seq[Artifact]]("artifacts", "The artifact definitions for the current module.  Must be consistent with " + packagedArtifacts.key.label + ".", BSetting)
	val projectDescriptors = TaskKey[Map[ModuleRevisionId,ModuleDescriptor]]("project-descriptors", "Project dependency map for the inter-project resolver.", DTask)
	val autoUpdate = SettingKey[Boolean]("auto-update", "<unimplemented>", Invisible)
	val retrieveManaged = SettingKey[Boolean]("retrieve-managed", "If true, enables retrieving dependencies to the current build.  Otherwise, dependencies are used directly from the cache.", BSetting)
	val managedDirectory = SettingKey[File]("managed-directory", "Directory to which managed dependencies are retrieved.", BSetting)
	val classpathTypes = SettingKey[Set[String]]("classpath-types", "Artifact types that are included on the classpath.", BSetting)
	val publishArtifact = SettingKey[Boolean]("publish-artifact", "Enables (true) or disables (false) publishing an artifact.", AMinusSetting)
	val packagedArtifact = TaskKey[(Artifact, File)]("packaged-artifact", "Generates a packaged artifact, returning the Artifact and the produced File.", CTask)
	val checksums = SettingKey[Seq[String]]("checksums", "The list of checksums to generate and to verify for dependencies.", BSetting)

	val classifiersModule = TaskKey[GetClassifiersModule]("classifiers-module", rank = CTask)
	val conflictWarning = SettingKey[ConflictWarning]("conflict-warning", "Configures warnings for conflicts in dependency management.", CSetting)
	val autoScalaLibrary = SettingKey[Boolean]("auto-scala-library", "Adds a dependency on scala-library if true.", ASetting)
	val sbtResolver = SettingKey[Resolver]("sbt-resolver", "Provides a resolver for obtaining sbt as a dependency.", BMinusSetting)
	val sbtDependency = SettingKey[ModuleID]("sbt-dependency", "Provides a definition for declaring the current version of sbt.", BMinusSetting)
	val sbtVersion = SettingKey[String]("sbt-version", "Provides the version of sbt.  This setting should be not be modified.", AMinusSetting)
	val sbtBinaryVersion = SettingKey[String]("sbt-binary-version", "Defines the binary compatibility version substring.", BPlusSetting)
	val skip = TaskKey[Boolean]("skip", "For tasks that support it (currently only 'compile' and 'update'), setting skip to true will force the task to not to do its work.  This exact semantics may vary by task.", BSetting)

	// special
	val sessionVars = AttributeKey[SessionVar.Map]("session-vars", "Bindings that exist for the duration of the session.", Invisible)
	val parallelExecution = SettingKey[Boolean]("parallel-execution", "Enables (true) or disables (false) parallel execution of tasks.", BMinusSetting)
	val tags = SettingKey[Seq[(Tags.Tag,Int)]]("tags", ConcurrentRestrictions.tagsKey.label, BSetting)
	val concurrentRestrictions = SettingKey[Seq[Tags.Rule]]("concurrent-restrictions", "Rules describing restrictions on concurrent task execution.", BSetting)
	val cancelable = SettingKey[Boolean]("cancelable", "Enables (true) or disables (false) the ability to interrupt task execution with CTRL+C.", BMinusSetting)
	val settingsData = TaskKey[Settings[Scope]]("settings-data", "Provides access to the project data for the build.", DTask)
	@deprecated("Use Keys.settingsData.", "0.12.0")
	val settings = settingsData
	val streams = TaskKey[TaskStreams]("streams", "Provides streams for logging and persisting data.", DTask)
	val isDummyTask = AttributeKey[Boolean]("is-dummy-task", "Internal: used to identify dummy tasks.  sbt injects values for these tasks at the start of task execution.", Invisible)
	val taskDefinitionKey = AttributeKey[ScopedKey[_]]("task-definition-key", "Internal: used to map a task back to its ScopedKey.", Invisible)
	val (executionRoots, dummyRoots)= dummy[Seq[ScopedKey[_]]]("execution-roots", "The list of root tasks for this task execution.  Roots are the top-level tasks that were directly requested to be run.")
	val (state, dummyState) = dummy[State]("state", "Current build state.")
	val (streamsManager, dummyStreamsManager) = dummy[Streams]("streams-manager", "Streams manager, which provides streams for different contexts.")
	val resolvedScoped = SettingKey[ScopedKey[_]]("resolved-scoped", "The ScopedKey for the referencing setting or task.", DSetting)
	val pluginData = TaskKey[PluginData]("plugin-data", "Information from the plugin build needed in the main build definition.", DTask)
	private[sbt] val parseResult: TaskKey[Any] = TaskKey("$parse-result", "Internal: used to implement input tasks.", Invisible)

	val triggeredBy = AttributeKey[Seq[Task[_]]]("triggered-by")
	val runBefore = AttributeKey[Seq[Task[_]]]("run-before")

	type Streams = std.Streams[ScopedKey[_]]
	type TaskStreams = std.TaskStreams[ScopedKey[_]]

	def dummy[T: Manifest](name: String, description: String): (TaskKey[T], Task[T]) = (TaskKey[T](name, description, DTask), dummyTask(name))
	def dummyTask[T](name: String): Task[T] =
	{
		val base: Task[T] = task( error("Dummy task '" + name + "' did not get converted to a full task.") ) named name
		base.copy(info = base.info.set(isDummyTask, true))
	}
	def isDummy(t: Task[_]): Boolean = t.info.attributes.get(isDummyTask) getOrElse false
}

object KeyRanks
{
	// task and setting ranks, used to prioritize displaying information
	// main tasks
	final val APlusTask = 4
	final val ATask = 5
	final val AMinusTask = 6

	// main settings
	final val APlusSetting = 9
	final val ASetting = 10
	final val AMinusSetting = 11

	// less major tasks or tasks that print useful information
	final val BPlusTask = 29
	final val BTask = 30
	final val BMinusTask = 31

	// secondary settings
	final val BPlusSetting = 39
	final val BSetting = 40
	final val BMinusSetting = 41

	// advanced settings
	final val CSetting = 100
	// advanced tasks
	final val CTask = 200
	// explicit settings
	final val DSetting = 10000
	// explicit tasks
	final val DTask = 20000

	final val MainTaskCutoff = AMinusTask
	final val MainSettingCutoff = AMinusSetting

	final val DefaultTaskRank = (ATask + BTask)/2
	final val DefaultInputRank = ATask // input tasks are likely a main task
	final val DefaultSettingRank = (ASetting + BSetting) / 2

	// implementation details
	val Invisible = Int.MaxValue
}<|MERGE_RESOLUTION|>--- conflicted
+++ resolved
@@ -187,7 +187,6 @@
 	val javaOptions = TaskKey[Seq[String]]("java-options", "Options passed to a new JVM when forking.", BPlusTask)
 
 	// Test Keys
-<<<<<<< HEAD
 	val testLoader = TaskKey[ClassLoader]("test-loader", "Provides the class loader used for testing.", DTask)
 	val loadedTestFrameworks = TaskKey[Map[TestFramework,Framework]]("loaded-test-frameworks", "Loads Framework definitions from the test loader.", DTask)
 	val definedTests = TaskKey[Seq[TestDefinition]]("defined-tests", "Provides the list of defined tests.", BMinusTask)
@@ -201,24 +200,8 @@
 	val testListeners = TaskKey[Seq[TestReportListener]]("test-listeners", "Defines test listeners.", DTask)
 	val testExecution = TaskKey[Tests.Execution]("test-execution", "Settings controlling test execution", DTask)
 	val testFilter = TaskKey[Seq[String] => String => Boolean]("test-filter", "Filter controlling whether the test is executed", DTask)
+	val testGrouping = TaskKey[Seq[Tests.Group]]("test-grouping", "Collects discovered tests into groups. Whether to fork and the options for forking are configurable on a per-group basis.", BMinusTask)
 	val isModule = AttributeKey[Boolean]("is-module", "True if the target is a module.", DSetting)
-=======
-	val testLoader = TaskKey[ClassLoader]("test-loader", "Provides the class loader used for testing in the same JVM.")
-	val loadedTestFrameworks = TaskKey[Map[TestFramework,Framework]]("loaded-test-frameworks", "Loads Framework definitions from the test loader.")
-	val definedTests = TaskKey[Seq[TestDefinition]]("defined-tests", "Provides the list of defined tests.")
-	val definedTestNames = TaskKey[Seq[String]]("defined-test-names", "Provides the set of defined test names.")
-	val executeTests = TaskKey[Tests.Output]("execute-tests", "Executes all tests, producing a report.")
-	val test = TaskKey[Unit]("test", "Executes all tests.")
-	val testOnly = InputKey[Unit]("test-only", "Executes the tests provided as arguments or all tests if no arguments are provided.")
-	val testQuick = InputKey[Unit]("test-quick", "Executes the tests that either failed before, were not run or whose transitive dependencies changed, among those provided as arguments.")
-	val testOptions = TaskKey[Seq[TestOption]]("test-options", "Options for running tests.")
-	val testFrameworks = SettingKey[Seq[TestFramework]]("test-frameworks", "Registered, although not necessarily present, test frameworks.")
-	val testListeners = TaskKey[Seq[TestReportListener]]("test-listeners", "Defines test listeners.")
-	val testExecution = TaskKey[Tests.Execution]("test-execution", "Settings controlling test execution")
-	val testFilter = TaskKey[Seq[String] => String => Boolean]("test-filter", "Filter controlling whether the test is executed")
-	val testGrouping = TaskKey[Seq[Tests.Group]]("test-grouping", "Collects discovered tests into groups. Whether to fork and the options for forking are configurable on a per-group basis.")
-	val isModule = AttributeKey[Boolean]("is-module", "True if the target is a module.")
->>>>>>> e8798ddc
 
 	// Classpath/Dependency Management Keys
 	type Classpath = Seq[Attributed[File]]
