/*
 * sbt
 * Copyright 2023, Scala center
 * Copyright 2011 - 2022, Lightbend, Inc.
 * Copyright 2008 - 2010, Mark Harrah
 * Licensed under Apache License 2.0 (see LICENSE)
 */

package sbt
package internal

import java.io.IOException
import java.nio.file.{ DirectoryNotEmptyException, Files, Path }

import sbt.Def._
import sbt.Keys._
// import sbt.Project.richInitializeTask
import sbt.ProjectExtra.*
import sbt.SlashSyntax0._
import sbt.io.syntax._
import sbt.nio.Keys._
import sbt.nio.file._
import sbt.nio.file.syntax.pathToPathOps
import sbt.nio.file.Glob.{ GlobOps }
import sbt.util.Level
import sjsonnew.JsonFormat
import scala.annotation.nowarn
import xsbti.{ PathBasedFile, VirtualFileRef }

private[sbt] object Clean {

  private[sbt] def deleteContents(file: File, exclude: File => Boolean): Unit =
    deleteContents(
      file.toPath,
      path => exclude(path.toFile),
      FileTreeView.default,
      tryDelete((_: String) => {})
    )
  private[this] def deleteContents(
      path: Path,
      exclude: Path => Boolean,
      view: FileTreeView.Nio[FileAttributes],
      delete: Path => Unit
  ): Unit = {
    def deleteRecursive(path: Path): Unit = {
      view
        .list(Glob(path, AnyPath))
        .filterNot { case (p, _) => exclude(p) }
        .foreach {
          case (dir, attrs) if attrs.isDirectory && !attrs.isSymbolicLink =>
            deleteRecursive(dir)
            delete(dir)
          case (file, _) => delete(file)
        }
    }
    deleteRecursive(path)
  }

  private[this] def cleanFilter(scope: Scope): Def.Initialize[Task[Path => Boolean]] = Def.task {
    val excludes = (scope / cleanKeepFiles).value.map {
      // This mimics the legacy behavior of cleanFilesTask
      case f if f.isDirectory => Glob(f, AnyPath)
      case f                  => f.toPath.toGlob
    } ++ (scope / cleanKeepGlobs).value
    (p: Path) => excludes.exists(_.matches(p))
  }
  private[this] def cleanDelete(scope: Scope): Def.Initialize[Task[Path => Unit]] = Def.task {
    // Don't use a regular logger because the logger actually writes to the target directory.
    val debug = (scope / logLevel).?.value.orElse(state.value.get(logLevel.key)) match {
      case Some(Level.Debug) =>
        (string: String) => println(s"[debug] $string")
      case _ =>
        (_: String) => {}
    }
    tryDelete(debug)
  }

  private[sbt] def scopedTask: Def.Initialize[Task[Unit]] =
    Keys.resolvedScoped.toTaskable.toTask.flatMapTask { case (r: ScopedKey[_]) =>
      task(r.scope, full = true)
    }

  /**
   * Implements the clean task in a given scope. It uses the outputs task value in the provided
   * scope to determine which files to delete.
   *
   * @param scope the scope in which the clean task is implemented
   * @return the clean task definition.
   */
  private[sbt] def task(
      scope: Scope,
      full: Boolean
  ): Def.Initialize[Task[Unit]] =
<<<<<<< HEAD
    (Def
      .task {
        val state = Keys.state.value
        val extracted = Project.extract(state)
        val view = (scope / fileTreeView).value
        val manager = streamsManager.value
        (state, extracted, view, manager)
      })
      .flatMapTask { case (state, extracted, view, manager) =>
        Def.task {
          val excludeFilter = cleanFilter(scope).value
          val delete = cleanDelete(scope).value
          val targetDir = (scope / target).?.value.map(_.toPath)
=======
    Def.taskDyn {
      val state = Keys.state.value
      val extracted = Project.extract(state)
      val view = (scope / fileTreeView).value
      val manager = streamsManager.value
      Def.task {
        val excludeFilter = cleanFilter(scope).value
        val delete = cleanDelete(scope).value
        val targetDir = (scope / target).?.value.map(_.toPath)

        targetDir.withFilter(_ => full).foreach(deleteContents(_, excludeFilter, view, delete))
        (scope / cleanFiles).?.value.getOrElse(Nil).foreach { x =>
          if (x.isDirectory) deleteContents(x.toPath, excludeFilter, view, delete)
          else delete(x.toPath)
        }
>>>>>>> 0a170626

          targetDir.filter(_ => full).foreach(deleteContents(_, excludeFilter, view, delete))
          (scope / cleanFiles).?.value.getOrElse(Nil).foreach { x =>
            if (x.isDirectory) deleteContents(x.toPath, excludeFilter, view, delete)
            else delete(x.toPath)
          }

          // This is the special portion of the task where we clear out the relevant streams
          // and file outputs of a task.
          val streamsKey = scope.task.toOption.map(k => ScopedKey(scope.copy(task = Zero), k))
          val stampsKey =
            extracted.structure.data.getDirect(scope, inputFileStamps.key) match {
              case Some(_) => ScopedKey(scope, inputFileStamps.key) :: Nil
              case _       => Nil
            }
          val streamsGlobs =
            (streamsKey.toSeq ++ stampsKey)
              .map(k => manager(k).cacheDirectory.toPath.toGlob / **)
          ((scope / fileOutputs).value.filter { g =>
            targetDir.fold(true)(g.base.startsWith)
          } ++ streamsGlobs)
            .foreach { g =>
              val filter: Path => Boolean = { path =>
                !g.matches(path) || excludeFilter(path)
              }
              deleteContents(g.base, filter, FileTreeView.default, delete)
              delete(g.base)
            }
        }
      }
      .tag(Tags.Clean)

  // SAM
  private[sbt] trait ToSeqPath[A]:
    def apply(a: A): Seq[Path]
  end ToSeqPath

  private[sbt] object ToSeqPath:
    given identitySeqPath: ToSeqPath[Seq[Path]] = identity[Seq[Path]](_)
    given seqFile: ToSeqPath[Seq[File]] = _.map(_.toPath)
    given virtualFileRefSeq: ToSeqPath[Seq[VirtualFileRef]] =
      _.collect { case f: PathBasedFile => f.toPath }
    given path: ToSeqPath[Path] = _ :: Nil
    given file: ToSeqPath[File] = _.toPath :: Nil
    given virtualFileRef: ToSeqPath[VirtualFileRef] =
      case f: PathBasedFile => Seq(f.toPath)
      case _                => Nil
  end ToSeqPath

  private[this] implicit class ToSeqPathOps[T](val t: T) extends AnyVal {
    def toSeqPath(implicit toSeqPath: ToSeqPath[T]): Seq[Path] = toSeqPath(t)
  }

  @nowarn
  private[sbt] def cleanFileOutputTask[T: JsonFormat: ToSeqPath](
      taskKey: TaskKey[T]
  ): Def.Initialize[Task[Unit]] =
    (Def
      .task {
        taskKey.scope in taskKey.key
      })
      .flatMapTask { case scope =>
        Def.task {
          val targetDir = (scope / target).value.toPath
          val filter = cleanFilter(scope).value
          // We do not want to inadvertently delete files that are not in the target directory.
          val excludeFilter: Path => Boolean = path => !path.startsWith(targetDir) || filter(path)
          val delete = cleanDelete(scope).value
          val st = (scope / streams).value
          taskKey.previous.foreach(_.toSeqPath.foreach(p => if (!excludeFilter(p)) delete(p)))
          delete(st.cacheDirectory.toPath / Previous.DependencyDirectory)
        }
      }
      .tag(Tags.Clean)

  private[this] def tryDelete(debug: String => Unit): Path => Unit = path => {
    try {
      debug(s"clean -- deleting file $path")
      Files.deleteIfExists(path)
      ()
    } catch {
      case _: DirectoryNotEmptyException =>
        debug(s"clean -- unable to delete non-empty directory $path")
      case e: IOException =>
        debug(s"Caught unexpected exception $e deleting $path")
    }
  }
}<|MERGE_RESOLUTION|>--- conflicted
+++ resolved
@@ -91,7 +91,6 @@
       scope: Scope,
       full: Boolean
   ): Def.Initialize[Task[Unit]] =
-<<<<<<< HEAD
     (Def
       .task {
         val state = Keys.state.value
@@ -105,25 +104,8 @@
           val excludeFilter = cleanFilter(scope).value
           val delete = cleanDelete(scope).value
           val targetDir = (scope / target).?.value.map(_.toPath)
-=======
-    Def.taskDyn {
-      val state = Keys.state.value
-      val extracted = Project.extract(state)
-      val view = (scope / fileTreeView).value
-      val manager = streamsManager.value
-      Def.task {
-        val excludeFilter = cleanFilter(scope).value
-        val delete = cleanDelete(scope).value
-        val targetDir = (scope / target).?.value.map(_.toPath)
 
-        targetDir.withFilter(_ => full).foreach(deleteContents(_, excludeFilter, view, delete))
-        (scope / cleanFiles).?.value.getOrElse(Nil).foreach { x =>
-          if (x.isDirectory) deleteContents(x.toPath, excludeFilter, view, delete)
-          else delete(x.toPath)
-        }
->>>>>>> 0a170626
-
-          targetDir.filter(_ => full).foreach(deleteContents(_, excludeFilter, view, delete))
+          targetDir.withFilter(_ => full).foreach(deleteContents(_, excludeFilter, view, delete))
           (scope / cleanFiles).?.value.getOrElse(Nil).foreach { x =>
             if (x.isDirectory) deleteContents(x.toPath, excludeFilter, view, delete)
             else delete(x.toPath)
