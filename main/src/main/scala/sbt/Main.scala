/*
 * sbt
 * Copyright 2011 - 2018, Lightbend, Inc.
 * Copyright 2008 - 2010, Mark Harrah
 * Licensed under Apache License 2.0 (see LICENSE)
 */

package sbt

import java.io.{ File, IOException }
import java.net.URI
import java.nio.channels.ClosedChannelException
import java.nio.file.{ FileAlreadyExistsException, FileSystems, Files }
import java.util.Properties
import java.util.concurrent.ForkJoinPool
import java.util.concurrent.atomic.AtomicBoolean

import sbt.BasicCommandStrings.{ SetTerminal, Shell, TemplateCommand, networkExecPrefix }
import sbt.Project.LoadAction
import sbt.compiler.EvalImports
import sbt.internal.Aggregation.AnyKeys
import sbt.internal.CommandStrings.BootCommand
import sbt.internal._
import sbt.internal.client.BspClient
import sbt.internal.inc.ScalaInstance
import sbt.internal.io.Retry
import sbt.internal.nio.{ CheckBuildSources, FileTreeRepository }
import sbt.internal.server.NetworkChannel
import sbt.internal.util.Types.{ const, idFun }
import sbt.internal.util._
import sbt.internal.util.complete.{ Parser, SizeParser }
import sbt.io._
import sbt.io.syntax._
import sbt.util.{ Level, Logger, Show }
import xsbti.compile.CompilerCache

import scala.annotation.tailrec
import scala.concurrent.ExecutionContext
import scala.concurrent.duration.Duration
import scala.util.control.NonFatal
<<<<<<< HEAD
import sbt.internal.io.Retry
=======
import xsbti.AppProvider
>>>>>>> 638aa5b8

/** This class is the entry point for sbt. */
final class xMain extends xsbti.AppMain {
  def run(configuration: xsbti.AppConfiguration): xsbti.MainResult =
    new XMainConfiguration().run("xMain", configuration)
}
private[sbt] object xMain {
  private[sbt] def dealiasBaseDirectory(config: xsbti.AppConfiguration): xsbti.AppConfiguration = {
    val dealiasedBase = config.baseDirectory.getCanonicalFile
    if (config.baseDirectory == dealiasedBase) config
    else
      new xsbti.AppConfiguration {
        override def arguments: Array[String] = config.arguments()
        override val baseDirectory: File = dealiasedBase
        override def provider: AppProvider = config.provider()
      }
  }
  private[sbt] def run(configuration: xsbti.AppConfiguration): xsbti.MainResult =
    try {
      import BasicCommandStrings.{ DashClient, DashDashClient, runEarly }
      import BasicCommands.early
      import BuiltinCommands.defaults
      import sbt.internal.CommandStrings.{ BootCommand, DefaultsCommand, InitCommand }
      import sbt.internal.client.NetworkClient

      // if we detect -Dsbt.client=true or -client, run thin client.
      val clientModByEnv = SysProp.client
      val userCommands = configuration.arguments.map(_.trim)
      val isClient: String => Boolean = cmd => (cmd == DashClient) || (cmd == DashDashClient)
      val isBsp: String => Boolean = cmd => (cmd == "-bsp") || (cmd == "--bsp")
      if (userCommands.exists(isBsp)) {
        BspClient.run(dealiasBaseDirectory(configuration))
      } else {
        Terminal.withStreams {
          if (clientModByEnv || userCommands.exists(isClient)) {
            val args = userCommands.toList.filterNot(isClient)
            NetworkClient.run(dealiasBaseDirectory(configuration), args)
            Exit(0)
          } else {
<<<<<<< HEAD
            val closeStreams = userCommands.exists(_ == BasicCommandStrings.CloseIOStreams)
            val state = StandardMain
              .initialState(
                configuration,
                Seq(defaults, early),
                runEarly(DefaultsCommand) :: runEarly(InitCommand) :: BootCommand :: Nil
              )
              .put(BasicKeys.closeIOStreams, closeStreams)
=======
            val state = StandardMain.initialState(
              dealiasBaseDirectory(configuration),
              Seq(defaults, early),
              runEarly(DefaultsCommand) :: runEarly(InitCommand) :: BootCommand :: Nil
            )
>>>>>>> 638aa5b8
            StandardMain.runManaged(state)
          }
        }
      }
    } finally {
      ShutdownHooks.close()
    }
}

final class ScriptMain extends xsbti.AppMain {
  def run(configuration: xsbti.AppConfiguration): xsbti.MainResult =
    new XMainConfiguration().run("ScriptMain", configuration)
}
private[sbt] object ScriptMain {
  private[sbt] def run(configuration: xsbti.AppConfiguration): xsbti.MainResult = {
    import BasicCommandStrings.runEarly
    val state = StandardMain.initialState(
      xMain.dealiasBaseDirectory(configuration),
      BuiltinCommands.ScriptCommands,
      runEarly(Level.Error.toString) :: Script.Name :: Nil
    )
    StandardMain.runManaged(state)
  }
}

final class ConsoleMain extends xsbti.AppMain {
  def run(configuration: xsbti.AppConfiguration): xsbti.MainResult =
    new XMainConfiguration().run("ConsoleMain", configuration)
}
private[sbt] object ConsoleMain {
  private[sbt] def run(configuration: xsbti.AppConfiguration): xsbti.MainResult = {
    val state = StandardMain.initialState(
      xMain.dealiasBaseDirectory(configuration),
      BuiltinCommands.ConsoleCommands,
      IvyConsole.Name :: Nil
    )
    StandardMain.runManaged(state)
  }
}

object StandardMain {
  private[sbt] lazy val exchange = new CommandExchange()
  import scalacache.caffeine._
  private[sbt] lazy val cache: scalacache.Cache[Any] = CaffeineCache[Any]
  // The access to the pool should be thread safe because lazy val instantiation is thread safe
  // and pool is only referenced directly in closeRunnable after the executionContext is sure
  // to have been instantiated
  private[this] var pool: Option[ForkJoinPool] = None
  private[sbt] lazy val executionContext: ExecutionContext = ExecutionContext.fromExecutor({
    val p = new ForkJoinPool
    pool = Some(p)
    p
  })

  private[this] val closeRunnable = () => {
    cache.close()(scalacache.modes.sync.mode)
    cache.close()(scalacache.modes.scalaFuture.mode(executionContext))
    exchange.shutdown()
    pool.foreach(_.shutdownNow())
  }

  private[this] val isShutdown = new AtomicBoolean(false)
  def runManaged(s: State): xsbti.MainResult = {
    val previous = TrapExit.installManager()
    try {
      val hook = ShutdownHooks.add(closeRunnable)
      try {
        MainLoop.runLogged(s)
      } catch {
        case _: InterruptedException if isShutdown.get =>
          new xsbti.Exit { override def code(): Int = 0 }
      } finally {
        try DefaultBackgroundJobService.shutdown()
        finally hook.close()
        ()
      }
    } finally {
      TrapExit.uninstallManager(previous)
    }
  }

  /** The common interface to standard output, used for all built-in ConsoleLoggers. */
  val console: ConsoleOut =
    ConsoleOut.systemOutOverwrite(ConsoleOut.overwriteContaining("Resolving "))
  ConsoleOut.setGlobalProxy(console)

  private[this] def initialGlobalLogging(file: Option[File]): GlobalLogging = {
    def createTemp(attempt: Int = 0): File = Retry {
      file.foreach(f => if (!f.exists()) IO.createDirectory(f))
      File.createTempFile("sbt-global-log", ".log", file.orNull)
    }
    GlobalLogging.initial(
      MainAppender.globalDefault(ConsoleOut.globalProxy),
      createTemp(),
      ConsoleOut.globalProxy
    )
  }
  def initialGlobalLogging(file: File): GlobalLogging = initialGlobalLogging(Option(file))
  @deprecated("use version that takes file argument", "1.4.0")
  def initialGlobalLogging: GlobalLogging = initialGlobalLogging(None)

  def initialState(
      configuration: xsbti.AppConfiguration,
      initialDefinitions: Seq[Command],
      preCommands: Seq[String]
  ): State = {
    // This is to workaround https://github.com/sbt/io/issues/110
    sys.props.put("jna.nosys", "true")

    import BasicCommandStrings.isEarlyCommand
    val userCommands =
      configuration.arguments.map(_.trim).filterNot(_ == BasicCommandStrings.CloseIOStreams)
    val (earlyCommands, normalCommands) = (preCommands ++ userCommands).partition(isEarlyCommand)
    val commands = (earlyCommands ++ normalCommands).toList map { x =>
      Exec(x, None)
    }
    val initAttrs = BuiltinCommands.initialAttributes
    val s = State(
      configuration,
      initialDefinitions,
      Set.empty,
      None,
      commands,
      State.newHistory,
      initAttrs,
      initialGlobalLogging(BuildPaths.globalLoggingStandard(configuration.baseDirectory)),
      None,
      State.Continue
    )
    s.initializeClassLoaderCache
  }
}

import sbt.BasicCommandStrings._
import sbt.BasicCommands._
import sbt.CommandUtil._
import sbt.TemplateCommandUtil.templateCommand
import sbt.internal.CommandStrings._
import sbt.internal.util.complete.DefaultParsers._

object BuiltinCommands {
  def initialAttributes = AttributeMap.empty
  import BasicCommands.exit
  def ConsoleCommands: Seq[Command] =
    Seq(ignore, exit, IvyConsole.command, setLogLevel, early, act, nop)

  def ScriptCommands: Seq[Command] =
    Seq(ignore, exit, Script.command, setLogLevel, early, act, nop)

  @com.github.ghik.silencer.silent
  def DefaultCommands: Seq[Command] =
    Seq(
      multi,
      about,
      tasks,
      settingsCommand,
      loadProject,
      templateCommand,
      projects,
      project,
      set,
      sessionCommand,
      inspect,
      loadProjectImpl,
      loadFailed,
      oldLoadFailed,
      Cross.crossBuild,
      Cross.switchVersion,
      CrossJava.switchJavaHome,
      CrossJava.crossJavaHome,
      PluginCross.pluginCross,
      PluginCross.pluginSwitch,
      Cross.crossRestoreSession,
      setLogLevel,
      plugin,
      plugins,
      addPluginSbtFile,
      writeSbtVersion,
      skipBanner,
      notifyUsersAboutShell,
      shell,
      startServer,
      eval,
      last,
      oldLastGrep,
      lastGrep,
      export,
      boot,
      initialize,
      act,
      continuous,
      clearCaches,
      NetworkChannel.disconnect,
      waitCmd,
      promptChannel,
      setTerminalCommand,
    ) ++ allBasicCommands ++ ContinuousCommands.value

  def DefaultBootCommands: Seq[String] =
    WriteSbtVersion :: LoadProject :: NotifyUsersAboutShell :: s"$IfLast $Shell" :: Nil

  def boot = Command.make(BootCommand)(bootParser)

  def about = Command.command(AboutCommand, aboutBrief, aboutDetailed) { s =>
    s.log.info(aboutString(s)); s
  }

  def setLogLevel = Command.arb(const(logLevelParser), logLevelHelp)(LogManager.setGlobalLogLevel)
  private[this] def logLevelParser: Parser[Level.Value] =
    oneOf(Level.values.toSeq.map(v => v.toString ^^^ v))

  // This parser schedules the default boot commands unless overridden by an alias
  def bootParser(s: State) = {
    val orElse = () => DefaultBootCommands.toList ::: s
    delegateToAlias(BootCommand, success(orElse))(s)
  }

  def sbtName(s: State): String = s.configuration.provider.id.name
  def sbtVersion(s: State): String = s.configuration.provider.id.version
  def scalaVersion(s: State): String = s.configuration.provider.scalaProvider.version
  def aboutProject(s: State): String =
    if (Project.isProjectLoaded(s)) {
      val e = Project.extract(s)
      val version = e.getOpt(Keys.version) match { case None => ""; case Some(v) => " " + v }
      val current = "The current project is " + Reference.display(e.currentRef) + version + "\n"
      val sc = aboutScala(s, e)
      val built = if (sc.isEmpty) "" else "The current project is built against " + sc + "\n"
      current + built + aboutPlugins(e)
    } else "No project is currently loaded"

  def aboutPlugins(e: Extracted): String = {
    def plugins(lbu: LoadedBuildUnit) =
      lbu.unit.plugins.detected.autoPlugins
        .map(_.value.label)

    val allPluginNames =
      e.structure.units.values
        .flatMap(plugins)
        .toList
        .distinct
        .sorted

    if (allPluginNames.isEmpty)
      ""
    else
      ("Available Plugins" +: allPluginNames)
        .mkString("\n - ")
  }

  def aboutScala(s: State, e: Extracted): String = {
    val scalaVersion = e.getOpt(Keys.scalaVersion)
    val scalaHome = e.getOpt(Keys.scalaHome).flatMap(idFun)
    val instance =
      e.getOpt(Keys.scalaInstance).flatMap(_ => quiet(e.runTask(Keys.scalaInstance, s)._2))
    (scalaVersion, scalaHome, instance) match {
      case (sv, Some(home), Some(si)) =>
        "local Scala version " + selectScalaVersion(sv, si) + " at " + home.getAbsolutePath
      case (_, Some(home), None)  => "a local Scala build at " + home.getAbsolutePath
      case (sv, None, Some(si))   => "Scala " + selectScalaVersion(sv, si)
      case (Some(sv), None, None) => "Scala " + sv
      case (None, None, None)     => ""
    }
  }

  def aboutString(s: State): String = {
    val (name, ver, scalaVer, about) =
      (sbtName(s), sbtVersion(s), scalaVersion(s), aboutProject(s))
    """This is %s %s
			|%s
			|%s, %s plugins, and build definitions are using Scala %s
			|""".stripMargin.format(name, ver, about, name, name, scalaVer)
  }

  private[this] def selectScalaVersion(sv: Option[String], si: ScalaInstance): String =
    sv match {
      case Some(si.version) => si.version
      case _                => si.actualVersion
    }

  private[this] def quiet[T](t: => T): Option[T] =
    try Some(t)
    catch { case _: Exception => None }

  def settingsCommand: Command =
    showSettingLike(
      SettingsCommand,
      settingsPreamble,
      KeyRanks.MainSettingCutoff,
      key => !isTask(key.manifest)
    )

  def tasks: Command =
    showSettingLike(
      TasksCommand,
      tasksPreamble,
      KeyRanks.MainTaskCutoff,
      key => isTask(key.manifest)
    )

  def showSettingLike(
      command: String,
      preamble: String,
      cutoff: Int,
      keep: AttributeKey[_] => Boolean
  ): Command =
    Command(command, settingsBrief(command), settingsDetailed(command))(showSettingParser(keep)) {
      case (s: State, (verbosity: Int, selected: Option[String])) =>
        if (selected.isEmpty) System.out.println(preamble)
        val prominentOnly = verbosity <= 1
        val verboseFilter = if (prominentOnly) highPass(cutoff) else topNRanked(25 * verbosity)
        System.out.println(tasksHelp(s, keys => verboseFilter(keys filter keep), selected))
        System.out.println()
        if (prominentOnly) System.out.println(moreAvailableMessage(command, selected.isDefined))
        s
    }
  def showSettingParser(
      keepKeys: AttributeKey[_] => Boolean
  )(s: State): Parser[(Int, Option[String])] =
    verbosityParser ~ selectedParser(s, keepKeys).?
  def selectedParser(s: State, keepKeys: AttributeKey[_] => Boolean): Parser[String] =
    singleArgument(allTaskAndSettingKeys(s).filter(keepKeys).map(_.label).toSet)
  def verbosityParser: Parser[Int] =
    success(1) | ((Space ~ "-") ~> (
      'v'.id.+.map(_.size + 1) |
        ("V" ^^^ Int.MaxValue)
    ))

  def taskDetail(keys: Seq[AttributeKey[_]], firstOnly: Boolean): Seq[(String, String)] =
    sortByLabel(withDescription(keys)) flatMap { t =>
      taskStrings(t, firstOnly)
    }

  def taskDetail(keys: Seq[AttributeKey[_]]): Seq[(String, String)] =
    taskDetail(keys, false)

  def allTaskAndSettingKeys(s: State): Seq[AttributeKey[_]] = {
    val extracted = Project.extract(s)
    import extracted._
    val index = structure.index
    index.keyIndex
      .keys(Some(currentRef))
      .toSeq
      .map { key =>
        try Some(index.keyMap(key))
        catch {
          case NonFatal(ex) =>
            s.log debug ex.getMessage
            None
        }
      }
      .collect { case Some(s) => s }
      .distinct
  }

  def sortByLabel(keys: Seq[AttributeKey[_]]): Seq[AttributeKey[_]] = keys.sortBy(_.label)
  def sortByRank(keys: Seq[AttributeKey[_]]): Seq[AttributeKey[_]] = keys.sortBy(_.rank)
  def withDescription(keys: Seq[AttributeKey[_]]): Seq[AttributeKey[_]] =
    keys.filter(_.description.isDefined)
  def isTask(
      mf: Manifest[_]
  )(implicit taskMF: Manifest[Task[_]], inputMF: Manifest[InputTask[_]]): Boolean =
    mf.runtimeClass == taskMF.runtimeClass || mf.runtimeClass == inputMF.runtimeClass
  def topNRanked(n: Int) = (keys: Seq[AttributeKey[_]]) => sortByRank(keys).take(n)
  def highPass(rankCutoff: Int) =
    (keys: Seq[AttributeKey[_]]) => sortByRank(keys).takeWhile(_.rank <= rankCutoff)

  def tasksHelp(
      s: State,
      filter: Seq[AttributeKey[_]] => Seq[AttributeKey[_]],
      arg: Option[String]
  ): String = {
    val commandAndDescription = taskDetail(filter(allTaskAndSettingKeys(s)), true)
    arg match {
      case Some(selected) => detail(selected, commandAndDescription.toMap)
      case None           => aligned("  ", "   ", commandAndDescription) mkString ("\n", "\n", "")
    }
  }

  def taskStrings(key: AttributeKey[_], firstOnly: Boolean): Option[(String, String)] =
    key.description map { d =>
      if (firstOnly) (key.label, d.split("\r?\n")(0)) else (key.label, d)
    }

  def taskStrings(key: AttributeKey[_]): Option[(String, String)] = taskStrings(key, false)

  def defaults = Command.command(DefaultsCommand) { s =>
    s.copy(definedCommands = DefaultCommands)
  }

  def initialize: Command = Command.command(InitCommand) { s =>
    /*"load-commands -base ~/.sbt/commands" :: */
    readLines(readable(sbtRCs(s))).toList ::: s
  }

  def eval: Command = Command.single(EvalCommand, Help.more(EvalCommand, evalDetailed)) {
    (s, arg) =>
      if (Project.isProjectLoaded(s)) loadedEval(s, arg) else rawEval(s, arg)
      s
  }

  def continuous: Command = Continuous.continuous

  private[this] def loadedEval(s: State, arg: String): Unit = {
    val extracted = Project extract s
    import extracted._
    val result =
      session.currentEval().eval(arg, srcName = "<eval>", imports = autoImports(extracted))
    s.log.info(s"ans: ${result.tpe} = ${result.getValue(currentLoader)}")
  }

  private[this] def rawEval(s: State, arg: String): Unit = {
    val app = s.configuration.provider
    val classpath = app.mainClasspath ++ app.scalaProvider.jars
    val result = Load
      .mkEval(classpath, s.baseDir, Nil)
      .eval(arg, srcName = "<eval>", imports = new EvalImports(Nil, ""))
    s.log.info(s"ans: ${result.tpe} = ${result.getValue(app.loader)}")
  }

  def sessionCommand: Command =
    Command.make(SessionCommand, sessionBrief, SessionSettings.Help)(SessionSettings.command)

  def reapply(newSession: SessionSettings, structure: BuildStructure, s: State): State = {
    s.log.info("Reapplying settings...")
    // For correct behavior, we also need to re-inject a settings logger, as we'll be re-evaluating settings
    val loggerInject = LogManager.settingsLogger(s)
    val withLogger = newSession.appendRaw(loggerInject :: Nil)
    val show = Project.showContextKey2(newSession)
    val newStructure = Load.reapply(withLogger.mergeSettings, structure)(show)
    Project.setProject(newSession, newStructure, s)
  }

  def set: Command = Command(SetCommand, setBrief, setDetailed)(setParser) {
    case (s, (all, arg)) =>
      val extracted = Project extract s
      import extracted._
      val dslVals = extracted.currentUnit.unit.definitions.dslDefinitions
      // TODO - This is possibly inefficient (or stupid).  We should try to only attach the
      // classloader + imports NEEDED to compile the set command, rather than
      // just ALL of them.
      val ims = (imports(extracted) ++ dslVals.imports.map(i => (i, -1)))
      val cl = dslVals.classloader(currentLoader)
      val settings = EvaluateConfigurations.evaluateSetting(
        session.currentEval(),
        "<set>",
        ims,
        arg,
        LineRange(0, 0)
      )(cl)
      val setResult =
        if (all) SettingCompletions.setAll(extracted, settings)
        else SettingCompletions.setThis(extracted, settings, arg)
      s.log.info(setResult.quietSummary)
      s.log.debug(setResult.verboseSummary)
      reapply(setResult.session, structure, s)
  }

  @deprecated("Use variant that doesn't take a State", "1.1.1")
  def setThis(
      s: State,
      extracted: Extracted,
      settings: Seq[Def.Setting[_]],
      arg: String
  ): SetResult =
    setThis(extracted, settings, arg)

  def setThis(
      extracted: Extracted,
      settings: Seq[Def.Setting[_]],
      arg: String
  ): SetResult =
    SettingCompletions.setThis(extracted, settings, arg)

  def inspect: Command = Command(InspectCommand, inspectBrief, inspectDetailed)(Inspect.parser) {
    case (s, f) =>
      s.log.info(f())
      s
  }

  @deprecated("Use `lastGrep` instead.", "1.2.0")
  def oldLastGrep: Command =
    lastGrepCommand(OldLastGrepCommand, oldLastGrepBrief, oldLastGrepDetailed, { s =>
      lastGrepParser(s)
    })

  def lastGrep: Command =
    lastGrepCommand(LastGrepCommand, lastGrepBrief, lastGrepDetailed, lastGrepParser)

  private def lastGrepCommand(
      name: String,
      briefHelp: (String, String),
      detail: String,
      parser: State => Parser[(String, Option[AnyKeys])]
  ): Command =
    Command(name, briefHelp, detail)(parser) { (s: State, sks: (String, Option[AnyKeys])) =>
      {
        if (name == OldLastGrepCommand)
          s.log.warn(deprecationWarningText(OldLastGrepCommand, LastGrepCommand))

        (s, sks) match {
          case (s, (pattern, Some(sks))) =>
            val (str, _, display) = extractLast(s)
            Output.lastGrep(sks, str.streams(s), pattern, printLast)(display)
            keepLastLog(s)
          case (s, (pattern, None)) =>
            for (logFile <- lastLogFile(s)) yield Output.lastGrep(logFile, pattern, printLast)
            keepLastLog(s)
        }
      }
    }

  def extractLast(s: State): (BuildStructure, Select[ProjectRef], Show[Def.ScopedKey[_]]) = {
    val ext = Project.extract(s)
    (ext.structure, Select(ext.currentRef), ext.showKey)
  }

  def setParser = (s: State) => {
    val extracted = Project.extract(s)
    import extracted._
    token(Space ~> flag("every" ~ Space)) ~
      SettingCompletions.settingParser(structure.data, structure.index.keyMap, currentProject)
  }

  import Def.ScopedKey
  type KeysParser = Parser[Seq[ScopedKey[T]] forSome { type T }]

  val spacedAggregatedParser: State => KeysParser = (s: State) =>
    Act.requireSession(s, token(Space) ~> Act.aggregatedKeyParser(s))

  val aggregatedKeyValueParser: State => Parser[Option[AnyKeys]] = (s: State) =>
    spacedAggregatedParser(s).map(x => Act.keyValues(s)(x)).?

  val exportParser: State => Parser[() => State] = (s: State) =>
    Act.requireSession(s, token(Space) ~> exportParser0(s))

  private[sbt] def exportParser0(s: State): Parser[() => State] = {
    val extracted = Project extract s
    import extracted.{ showKey, structure }
    val keysParser = token(flag("--last" <~ Space)) ~ Act.aggregatedKeyParser(extracted)
    val show = Aggregation.ShowConfig(
      settingValues = true,
      taskValues = false,
      print = println(_),
      success = false
    )
    for {
      lastOnly_keys <- keysParser
      kvs = Act.keyValues(structure)(lastOnly_keys._2)
      f <- if (lastOnly_keys._1) success(() => s)
      else Aggregation.evaluatingParser(s, show)(kvs)
    } yield () => {
      def export0(s: State): State = lastImpl(s, kvs, Some(ExportStream))
      val newS = try f()
      catch {
        case NonFatal(e) =>
          try export0(s)
          finally {
            throw e
          }
      }
      export0(newS)
    }
  }

  def lastGrepParser(s: State): Parser[(String, Option[AnyKeys])] =
    Act.requireSession(
      s,
      (token(Space) ~> token(NotSpace, "<pattern>")) ~ aggregatedKeyValueParser(s)
    )

  def last: Command = Command(LastCommand, lastBrief, lastDetailed)(aggregatedKeyValueParser) {
    case (s, Some(sks)) => lastImpl(s, sks, None)
    case (s, None) =>
      for (logFile <- lastLogFile(s)) yield Output.last(logFile, printLast)
      keepLastLog(s)
  }

  def export: Command =
    Command(ExportCommand, exportBrief, exportDetailed)(exportParser)((_, f) => f())

  private[this] def lastImpl(s: State, sks: AnyKeys, sid: Option[String]): State = {
    val (str, _, display) = extractLast(s)
    Output.last(sks, str.streams(s), printLast, sid)(display)
    keepLastLog(s)
  }

  /** Determines the log file that last* commands should operate on.  See also isLastOnly. */
  def lastLogFile(s: State): Option[File] = {
    val backing = s.globalLogging.backing
    if (isLastOnly(s)) backing.last else Some(backing.file)
  }

  /**
   * If false, shift the current log file to be the log file that 'last' will operate on.
   * If true, keep the previous log file as the one 'last' operates on because there is nothing useful in the current one.
   */
  def keepLastLog(s: State): State = if (isLastOnly(s)) s.keepLastLog else s

  /**
   * The last* commands need to determine whether to read from the current log file or the previous log file
   * and whether to keep the previous log file or not.  This is selected based on whether the previous command
   * was 'shell', which meant that the user directly entered the 'last' command.  If it wasn't directly entered,
   * the last* commands operate on any output since the last 'shell' command and do shift the log file.
   * Otherwise, the output since the previous 'shell' command is used and the log file is not shifted.
   */
  def isLastOnly(s: State): Boolean = s.history.previous.forall(_.commandLine == Shell)

  @deprecated("Use variant that doesn't take the state", "1.1.1")
  def printLast(s: State): Seq[String] => Unit = printLast

  def printLast: Seq[String] => Unit = _ foreach println

  def autoImports(extracted: Extracted): EvalImports =
    new EvalImports(imports(extracted), "<auto-imports>")

  def imports(extracted: Extracted): Seq[(String, Int)] = {
    val curi = extracted.currentRef.build
    extracted.structure.units(curi).imports.map(s => (s, -1))
  }

  def listBuild(
      uri: URI,
      build: LoadedBuildUnit,
      current: Boolean,
      currentID: String,
      log: Logger
  ): Unit = {
    log.info(s"In $uri")
    def prefix(id: String) = if (currentID != id) "   " else if (current) " * " else "(*)"
    for (id <- build.defined.keys.toSeq.sorted) log.info("\t" + prefix(id) + id)
  }

  def act: Command = Command.customHelp(Act.actParser, actHelp)

  def actHelp: State => Help = { s =>
    CommandStrings.showHelp ++ CommandStrings.printHelp ++ CommandStrings.multiTaskHelp ++
      keysHelp(s)
  }

  def keysHelp(s: State): Help =
    if (Project.isProjectLoaded(s))
      Help.detailOnly(taskDetail(allTaskAndSettingKeys(s)))
    else
      Help.empty

  def plugins: Command = Command.command(PluginsCommand, pluginsBrief, pluginsDetailed) { s =>
    val helpString = PluginsDebug.helpAll(s)
    System.out.println(helpString)
    s
  }

  val pluginParser: State => Parser[AutoPlugin] = s => {
    val autoPlugins: Map[String, AutoPlugin] = PluginsDebug.autoPluginMap(s)
    token(Space) ~> Act.knownPluginParser(autoPlugins, "plugin")
  }

  def plugin: Command = Command(PluginCommand)(pluginParser) { (s, plugin) =>
    val helpString = PluginsDebug.help(plugin, s)
    System.out.println(helpString)
    s
  }

  def projects: Command =
    Command(ProjectsCommand, (ProjectsCommand, projectsBrief), projectsDetailed)(
      s => projectsParser(s).?
    ) {
      case (s, Some(modifyBuilds)) => transformExtraBuilds(s, modifyBuilds)
      case (s, None)               => showProjects(s); s
    }

  def showProjects(s: State): Unit = {
    val extracted = Project extract s
    import extracted._
    import currentRef.{ build => curi, project => cid }
    listBuild(curi, structure.units(curi), true, cid, s.log)
    for ((uri, build) <- structure.units if curi != uri) listBuild(uri, build, false, cid, s.log)
  }

  def transformExtraBuilds(s: State, f: List[URI] => List[URI]): State = {
    val original = Project.extraBuilds(s)
    val extraUpdated = Project.updateExtraBuilds(s, f)
    try doLoadProject(extraUpdated, LoadAction.Current)
    catch {
      case _: Exception =>
        s.log.error("Project loading failed: reverting to previous state.")
        Project.setExtraBuilds(s, original)
    }
  }

  def projectsParser(s: State): Parser[List[URI] => List[URI]] = {
    val addBase = token(Space ~> "add") ~> token(Space ~> basicUri, "<build URI>").+
    val removeBase = token(Space ~> "remove") ~> token(Space ~> Uri(Project.extraBuilds(s).toSet)).+
    addBase.map(toAdd => (xs: List[URI]) => (toAdd.toList ::: xs).distinct) |
      removeBase.map(toRemove => (xs: List[URI]) => xs.filterNot(toRemove.toSet))
  }

  def project: Command =
    Command.make(ProjectCommand, projectBrief, projectDetailed)(ProjectNavigation.command)

  def loadFailed: Command = Command(LoadFailed)(loadProjectParser)(doLoadFailed)
  @deprecated("Use `loadFailed` instead.", "1.2.0")
  def oldLoadFailed: Command =
    Command(OldLoadFailed) { s =>
      loadProjectParser(s)
    } { (s: State, loadArg: String) =>
      s.log.warn(
        deprecationWarningText(OldLoadFailed, LoadFailed)
      )
      doLoadFailed(s, loadArg)
    }

  private[this] def deprecationWarningText(oldCommand: String, newCommand: String) = {
    s"The `$oldCommand` command is deprecated in favor of `$newCommand` and will be removed in a later version"
  }

  @tailrec
  private[this] def doLoadFailed(s: State, loadArg: String): State = {
    s.log.warn("Project loading failed: (r)etry, (q)uit, (l)ast, or (i)gnore? (default: r)")
    val terminal = Terminal.get
    val result = try terminal.withRawSystemIn(terminal.inputStream.read) match {
      case -1 => 'q'.toInt
      case b  => b
    } catch { case _: ClosedChannelException => 'q' }
    def retry: State = loadProjectCommand(LoadProject, loadArg) :: s.clearGlobalLog
    def ignoreMsg: String =
      if (Project.isProjectLoaded(s)) "using previously loaded project" else "no project loaded"

    result.toChar match {
      case '\n' | '\r' => retry
      case 'r' | 'R'   => retry
      case 'q' | 'Q'   => s.exit(ok = false)
      case 'i' | 'I'   => s.log.warn(s"Ignoring load failure: $ignoreMsg."); s
      case 'l' | 'L'   => LastCommand :: loadProjectCommand(LoadFailed, loadArg) :: s
      case c           => println(s"Invalid response: '$c'"); doLoadFailed(s, loadArg)
    }
  }

  def loadProjectCommands(arg: String): List[String] =
    StashOnFailure ::
      (OnFailure + " " + loadProjectCommand(LoadFailed, arg)) ::
      loadProjectCommand(LoadProjectImpl, arg) ::
      PopOnFailure ::
      State.FailureWall ::
      Nil

  def loadProject: Command =
    Command(LoadProject, LoadProjectBrief, LoadProjectDetailed)(loadProjectParser)(
      (s, arg) => loadProjectCommands(arg) ::: s
    )

  private[this] def loadProjectParser: State => Parser[String] =
    _ => matched(Project.loadActionParser)

  private[this] def loadProjectCommand(command: String, arg: String): String =
    s"$command $arg".trim

  def loadProjectImpl: Command =
    Command(LoadProjectImpl)(_ => Project.loadActionParser)(doLoadProject)

  def checkSBTVersionChanged(state: State): Unit = {
    import sbt.io.syntax._
    val sbtVersionProperty = "sbt.version"

    // Don't warn if current version has been set in system properties
    val sbtVersionSystemOpt =
      Option(System.getProperty(sbtVersionProperty))

    // the intention is to warn if build.properties file has changed during current sbt session
    // a `reload` will not respect this change while `reboot` will.
    val buildProps = state.baseDir / "project" / "build.properties"
    val sbtVersionBuildOpt = if (buildProps.exists) {
      val buildProperties = new Properties()
      IO.load(buildProperties, buildProps)
      Option(buildProperties.getProperty(sbtVersionProperty))
    } else None

    val sbtVersionOpt = sbtVersionSystemOpt.orElse(sbtVersionBuildOpt)

    sbtVersionOpt.foreach { version =>
      val appVersion = state.configuration.provider.id.version()
      if (version != appVersion) {
        state.log.warn(
          s"sbt version mismatch, using: $appVersion, " +
            s"""in build.properties: "$version", use 'reboot' to use the new value.""".stripMargin
        )
      }
    }
  }

  private def welcomeBanner(state: State): Unit = {
    import scala.util.Properties
    val appVersion = state.configuration.provider.id.version()
    val javaVersion = s"${Properties.javaVendor} Java ${Properties.javaVersion}"
    state.log.info(s"welcome to sbt $appVersion ($javaVersion)")
  }

  def doLoadProject(s0: State, action: LoadAction.Value): State = {
    welcomeBanner(s0)
    checkSBTVersionChanged(s0)
    val (s1, base) = Project.loadAction(SessionVar.clear(s0), action)
    IO.createDirectory(base)
    val s2 = if (s1 has Keys.stateCompilerCache) s1 else registerCompilerCache(s1)

    val (eval, structure) =
      try Load.defaultLoad(s2, base, s2.log, Project.inPluginProject(s2), Project.extraBuilds(s2))
      catch {
        case ex: compiler.EvalException =>
          s0.log.debug(ex.getMessage)
          ex.getStackTrace map (ste => s"\tat $ste") foreach (s0.log.debug(_))
          ex.setStackTrace(Array.empty)
          throw ex
      }

    val session = Load.initialSession(structure, eval, s0)
    SessionSettings.checkSession(session, s2)
    val s3 = addCacheStoreFactoryFactory(Project.setProject(session, structure, s2))
    val s4 = setupGlobalFileTreeRepository(s3)
    CheckBuildSources.init(LintUnused.lintUnusedFunc(s4))
  }

  private val setupGlobalFileTreeRepository: State => State = { state =>
    state.get(sbt.nio.Keys.globalFileTreeRepository).foreach(_.close())
    state.put(sbt.nio.Keys.globalFileTreeRepository, FileTreeRepository.default)
  }
  private val addCacheStoreFactoryFactory: State => State = (s: State) => {
    val size = Project
      .extract(s)
      .getOpt(Keys.fileCacheSize)
      .flatMap(SizeParser(_))
      .getOrElse(SysProp.fileCacheSize)
    s.get(Keys.cacheStoreFactoryFactory).foreach(_.close())
    s.put(Keys.cacheStoreFactoryFactory, InMemoryCacheStore.factory(size))
  }

  def registerCompilerCache(s: State): State = {
    s.get(Keys.stateCompilerCache).foreach(_.clear())

    val maxCompilers: Int = SysProp.residentLimit
    val cache =
      if (maxCompilers <= 0) CompilerCache.fresh
      else CompilerCache.createCacheFor(maxCompilers)
    s.put(Keys.stateCompilerCache, cache)
  }

  def clearCaches: Command = {
    val help = Help.more(ClearCaches, ClearCachesDetailed)
    val f: State => State = registerCompilerCache _ andThen (_.initializeClassLoaderCache) andThen addCacheStoreFactoryFactory
    Command.command(ClearCaches, help)(f)
  }

  def setTerminalCommand = Command.arb(_ => BasicCommands.reportParser(SetTerminal)) {
    (s, channel) =>
      StandardMain.exchange.channelForName(channel).foreach(c => Terminal.set(c.terminal))
      s
  }

  private[sbt] def waitCmd: Command =
    Command.arb(_ => (ContinuousCommands.waitWatch: Parser[String]).examples()) { (s0, _) =>
      val exchange = StandardMain.exchange
      if (exchange.channels.exists(ContinuousCommands.isInWatch)) {
        val s1 = exchange.run(s0)
        exchange.channels.foreach {
          case c if ContinuousCommands.isPending(c) =>
          case c                                    => c.prompt(ConsolePromptEvent(s1))
        }
        val exec: Exec = getExec(s1, Duration.Inf)
        val remaining: List[Exec] =
          Exec(ContinuousCommands.waitWatch, None) ::
            Exec(FailureWall, None) :: s1.remainingCommands
        val newState = s1.copy(remainingCommands = exec +: remaining)
        if (exec.commandLine.trim.isEmpty) newState
        else newState.clearGlobalLog
      } else s0
    }

  private[sbt] def promptChannel = Command.arb(_ => reportParser(PromptChannel)) {
    (state, channel) =>
      if (channel == ConsoleChannel.defaultName) {
        if (!state.remainingCommands.exists(_.commandLine == Shell))
          state.copy(remainingCommands = state.remainingCommands ::: (Exec(Shell, None) :: Nil))
        else state
      } else {
        StandardMain.exchange.channelForName(channel) match {
          case Some(nc: NetworkChannel) => nc.prompt()
          case _                        =>
        }
        state
      }
  }

  private def getExec(state: State, interval: Duration): Exec = {
    val exec: Exec =
      StandardMain.exchange.blockUntilNextExec(interval, Some(state), state.globalLogging.full)
    if (exec.source.fold(true)(_.channelName != ConsoleChannel.defaultName) &&
        !exec.commandLine.startsWith(networkExecPrefix)) {
      Terminal.consoleLog(s"received remote command: ${exec.commandLine}")
    }
    exec
  }

  def shell: Command = Command.command(Shell, Help.more(Shell, ShellDetailed)) { s0 =>
    import sbt.internal.ConsolePromptEvent
    val exchange = StandardMain.exchange
    val welcomeState = displayWelcomeBanner(s0)
    val s1 = exchange run welcomeState
    exchange prompt ConsolePromptEvent(s0)
    val minGCInterval = Project
      .extract(s1)
      .getOpt(Keys.minForcegcInterval)
      .getOrElse(GCUtil.defaultMinForcegcInterval)
    val exec: Exec = getExec(s1, minGCInterval)
    val newState = s1
      .copy(
        onFailure = Some(Exec(Shell, None)),
        remainingCommands = exec +: Exec(Shell, None) +: s1.remainingCommands
      )
      .setInteractive(true)
    val res =
      if (exec.commandLine.trim.isEmpty) newState
      else newState.clearGlobalLog
    res
  }

  def startServer: Command =
    Command.command(StartServer, Help.more(StartServer, StartServerDetailed)) { s0 =>
      val exchange = StandardMain.exchange
      exchange.runServer(s0)
    }

  private val sbtVersionRegex = """sbt\.version\s*=.*""".r
  private def isSbtVersionLine(s: String) = sbtVersionRegex.pattern matcher s matches ()

  private def writeSbtVersionUnconditionally(state: State) = {
    val baseDir = state.baseDir
    val sbtVersion = BuiltinCommands.sbtVersion(state)
    val projectDir = baseDir / "project"
    val buildProps = projectDir / "build.properties"

    val buildPropsLines = if (buildProps.canRead) IO.readLines(buildProps) else Nil

    val sbtVersionAbsent = buildPropsLines forall (!isSbtVersionLine(_))

    if (sbtVersionAbsent) {
      val warnMsg = s"No sbt.version set in project/build.properties, base directory: $baseDir"
      try {
        if (isSbtBuild(baseDir)) {
          val line = s"sbt.version=$sbtVersion"
          IO.writeLines(buildProps, line :: buildPropsLines)
          state.log info s"Updated file $buildProps: set sbt.version to $sbtVersion"
        } else
          state.log warn warnMsg
      } catch {
        case _: IOException => state.log warn warnMsg
      }
    }
  }

  private def intendsToInvokeNew(state: State) =
    state.remainingCommands exists (_.commandLine == TemplateCommand)

  private def writeSbtVersion(state: State) =
    if (SysProp.genBuildProps && !intendsToInvokeNew(state)) {
      writeSbtVersionUnconditionally(state)
    }

  private def checkRoot(state: State): Unit =
    if (SysProp.allowRootDir) ()
    else {
      val baseDir = state.baseDir
      import scala.collection.JavaConverters._
      // this should return / on Unix and C:\ for Windows.
      val rootOpt = FileSystems.getDefault.getRootDirectories.asScala.toList.headOption
      rootOpt foreach { root =>
        if (baseDir.getAbsolutePath == root.toString) {
          throw new IllegalStateException(
            "cannot run sbt from root directory without -Dsbt.rootdir=true; see sbt/sbt#1458"
          )
        }
      }
    }

  private def WriteSbtVersion = "writeSbtVersion"

  private def writeSbtVersion: Command =
    Command.command(WriteSbtVersion) { state =>
      checkRoot(state)
      writeSbtVersion(state)
      state
    }

  private def intendsToInvokeCompile(state: State) =
    state.remainingCommands exists (_.commandLine == Keys.compile.key.label)

  private def notifyUsersAboutShell(state: State): Unit = {
    val suppress = Project extract state getOpt Keys.suppressSbtShellNotification getOrElse false
    if (!suppress && intendsToInvokeCompile(state))
      state.log info "Executing in batch mode. For better performance use sbt's shell"
  }

  private def NotifyUsersAboutShell = "notifyUsersAboutShell"

  private def notifyUsersAboutShell: Command =
    Command.command(NotifyUsersAboutShell) { state =>
      notifyUsersAboutShell(state); state
    }

  private[this] def skipWelcomeFile(state: State, version: String) = {
    val base = BuildPaths.getGlobalBase(state).toPath
    base.resolve("preferences").resolve(version).resolve(SkipBannerFileName)
  }
  private def displayWelcomeBanner(state: State): State = {
    if (!state.get(bannerHasBeenShown).getOrElse(false)) {
      try {
        val version = sbtVersion(state)
        val skipFile = skipWelcomeFile(state, version)
        Files.createDirectories(skipFile.getParent)
        val suppress = !SysProp.banner || Files.exists(skipFile)
        if (!suppress) {
          Banner(version).foreach(banner => state.log.info(banner))
        }
      } catch { case _: IOException => /* Don't let errors in this command prevent startup */ }
      state.put(bannerHasBeenShown, true)
    } else state
  }
  private[this] val bannerHasBeenShown =
    AttributeKey[Boolean]("banner-has-been-shown", Int.MaxValue)
  private[this] val SkipBannerFileName = "skip-banner"
  private[this] val SkipBanner = "skipBanner"
  private[this] def skipBanner: Command = Command.command(SkipBanner)(skipBanner)
  private def skipBanner(state: State): State = {
    val skipFile = skipWelcomeFile(state, sbtVersion(state))
    try Files.createFile(skipFile)
    catch {
      case _: FileAlreadyExistsException =>
      case e: IOException                => state.log.error(s"Couldn't create file $skipFile: $e")
    }
    state
  }
}<|MERGE_RESOLUTION|>--- conflicted
+++ resolved
@@ -38,11 +38,8 @@
 import scala.concurrent.ExecutionContext
 import scala.concurrent.duration.Duration
 import scala.util.control.NonFatal
-<<<<<<< HEAD
 import sbt.internal.io.Retry
-=======
 import xsbti.AppProvider
->>>>>>> 638aa5b8
 
 /** This class is the entry point for sbt. */
 final class xMain extends xsbti.AppMain {
@@ -82,22 +79,14 @@
             NetworkClient.run(dealiasBaseDirectory(configuration), args)
             Exit(0)
           } else {
-<<<<<<< HEAD
             val closeStreams = userCommands.exists(_ == BasicCommandStrings.CloseIOStreams)
             val state = StandardMain
               .initialState(
-                configuration,
+                dealiasBaseDirectory(configuration),
                 Seq(defaults, early),
                 runEarly(DefaultsCommand) :: runEarly(InitCommand) :: BootCommand :: Nil
               )
               .put(BasicKeys.closeIOStreams, closeStreams)
-=======
-            val state = StandardMain.initialState(
-              dealiasBaseDirectory(configuration),
-              Seq(defaults, early),
-              runEarly(DefaultsCommand) :: runEarly(InitCommand) :: BootCommand :: Nil
-            )
->>>>>>> 638aa5b8
             StandardMain.runManaged(state)
           }
         }
