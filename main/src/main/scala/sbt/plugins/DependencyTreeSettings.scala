/*
 * sbt
 * Copyright 2023, Scala center
 * Copyright 2011 - 2022, Lightbend, Inc.
 * Copyright 2008 - 2010, Mark Harrah
 * Licensed under Apache License 2.0 (see LICENSE)
 */

package sbt
package plugins

import java.io.File

import sbt.Def._
import sbt.Keys._
import sbt.SlashSyntax0._
import sbt.Project._
import sbt.ProjectExtra.*
import sbt.internal.graph._
import sbt.internal.graph.backend.SbtUpdateReport
import sbt.internal.graph.rendering.{ DagreHTML, TreeView }
import sbt.internal.librarymanagement._
import sbt.internal.util.complete.{ Parser, Parsers }
import sbt.io.IO
import sbt.io.syntax._
import sbt.librarymanagement._

object DependencyTreeSettings {
  import sjsonnew.BasicJsonProtocol._
  import MiniDependencyTreeKeys._
  import DependencyTreeKeys._

  /**
   * Core settings needed for any graphing tasks.
   */
  def coreSettings =
    Seq(
      // disable the cached resolution engine (exposing a scoped `ivyModule` used directly by `updateTask`), as it
      // generates artificial module descriptors which are internal to sbt, making it hard to reconstruct the
      // dependency tree
      dependencyTreeIgnoreMissingUpdate / updateOptions := updateOptions.value
        .withCachedResolution(false),
      dependencyTreeIgnoreMissingUpdate / ivyConfiguration := {
        // inTask will make sure the new definition will pick up `updateOptions in dependencyTreeIgnoreMissingUpdate`
        Project.inTask(dependencyTreeIgnoreMissingUpdate, Classpaths.mkIvyConfiguration).value
      },
      dependencyTreeIgnoreMissingUpdate / ivyModule := {
        // concatenating & inlining ivySbt & ivyModule default task implementations, as `SbtAccess.inTask` does
        // NOT correctly force the scope when applied to `TaskKey.toTask` instances (as opposed to raw
        // implementations like `Classpaths.mkIvyConfiguration` or `Classpaths.updateTask`)
        val is = new IvySbt((dependencyTreeIgnoreMissingUpdate / ivyConfiguration).value)
        new is.Module(moduleSettings.value)
      },
      // don't fail on missing dependencies
      dependencyTreeIgnoreMissingUpdate / updateConfiguration := updateConfiguration.value
        .withMissingOk(true),
      dependencyTreeIgnoreMissingUpdate := {
        // inTask will make sure the new definition will pick up `ivyModule/updateConfiguration in ignoreMissingUpdate`
        Project.inTask(dependencyTreeIgnoreMissingUpdate, Classpaths.updateTask).value
      },
    )

  /**
   * MiniDependencyTreePlugin includes these settings for Compile and Test scopes
   * to provide dependencyTree task.
   */
  lazy val baseBasicReportingSettings: Seq[Def.Setting[_]] =
    Seq(
      dependencyTreeCrossProjectId := CrossVersion(scalaVersion.value, scalaBinaryVersion.value)(
        projectID.value
      ),
      dependencyTreeModuleGraph0 := {
        val sv = scalaVersion.value
        val g = dependencyTreeIgnoreMissingUpdate.value
          .configuration(configuration.value)
          .map(report =>
            SbtUpdateReport.fromConfigurationReport(report, dependencyTreeCrossProjectId.value)
          )
          .getOrElse(ModuleGraph.empty)
        if (dependencyTreeIncludeScalaLibrary.value) g
        else GraphTransformations.ignoreScalaLibrary(sv, g)
      },
      dependencyTreeModuleGraphStore := (dependencyTreeModuleGraph0 storeAs dependencyTreeModuleGraphStore triggeredBy dependencyTreeModuleGraph0).value,
    ) ++ {
      renderingTaskSettings(dependencyTree) :+ {
        dependencyTree / asString := {
          rendering.AsciiTree.asciiTree(dependencyTreeModuleGraph0.value, asciiGraphWidth.value)
        }
      }
    }

  /**
   * This is the maximum strength settings for DependencyTreePlugin.
   */
  lazy val baseFullReportingSettings: Seq[Def.Setting[_]] =
    Seq(
      // browse
      dependencyBrowseGraphTarget := { target.value / "browse-dependency-graph" },
      dependencyBrowseGraphHTML := browseGraphHTMLTask.value,
      dependencyBrowseGraph := openBrowser(dependencyBrowseGraphHTML).value,
      dependencyBrowseTreeTarget := { target.value / "browse-dependency-tree" },
      dependencyBrowseTreeHTML := browseTreeHTMLTask.value,
      dependencyBrowseTree := openBrowser(dependencyBrowseTreeHTML).value,
      // dot support
      dependencyDotFile := {
        val config = configuration.value
        target.value / "dependencies-%s.dot".format(config.toString)
      },
      dependencyDot / asString := rendering.DOT.dotGraph(
        dependencyTreeModuleGraph0.value,
        dependencyDotHeader.value,
        dependencyDotNodeLabel.value,
<<<<<<< HEAD
        rendering.DOT.HTMLLabelRendering.AngleBrackets,
=======
        rendering.DOT.AngleBrackets,
>>>>>>> 0a170626
        dependencyDotNodeColors.value
      ),
      dependencyDot := writeToFile(dependencyDot / asString, dependencyDotFile).value,
      dependencyDotHeader :=
        """|digraph "dependency-graph" {
         |    graph[rankdir="LR"; splines=polyline]
         |    edge [
         |        arrowtail="none"
         |    ]""".stripMargin,
      dependencyDotNodeColors := true,
      dependencyDotNodeLabel := { (organization: String, name: String, version: String) =>
        """%s<BR/><B>%s</B><BR/>%s""".format(organization, name, version)
      },
      // GraphML support
      dependencyGraphMLFile := {
        val config = configuration.value
        target.value / "dependencies-%s.graphml".format(config.toString)
      },
      dependencyGraphML := dependencyGraphMLTask.value,
      whatDependsOn := {
        val ArtifactPattern(org, name, versionFilter) = artifactPatternParser.parsed
        val graph = dependencyTreeModuleGraph0.value
        val modules =
          versionFilter match {
            case Some(version) => GraphModuleId(org, name, version) :: Nil
            case None =>
              graph.nodes.withFilter(m => m.id.organization == org && m.id.name == name).map(_.id)
          }
        val graphWidth = asciiGraphWidth.value
        val output =
          modules
            .map { module =>
              rendering.AsciiTree
                .asciiTree(GraphTransformations.reverseGraphStartingAt(graph, module), graphWidth)
            }
            .mkString("\n")

        streams.value.log.info(output)
        output
      },
    ) ++
      renderingAlternatives.flatMap { case (key, renderer) => renderingTaskSettings(key, renderer) }

  def renderingAlternatives: Seq[(TaskKey[Unit], ModuleGraph => String)] =
    Seq(
      dependencyList -> rendering.FlatList.render(_.id.idString),
      dependencyStats -> rendering.Statistics.renderModuleStatsList _,
      dependencyLicenseInfo -> rendering.LicenseInfo.render _
    )

  def renderingTaskSettings(key: TaskKey[Unit], renderer: ModuleGraph => String): Seq[Setting[_]] =
    renderingTaskSettings(key) :+ {
      key / asString := renderer(dependencyTreeModuleGraph0.value)
    }

  def renderingTaskSettings(key: TaskKey[Unit]): Seq[Setting[_]] =
    Seq(
      key := {
        val s = streams.value
        val str = (key / asString).value
        s.log.info(str)
      },
      key / toFile := {
        val (targetFile, force) = targetFileAndForceParser.parsed
        writeToFile(key.key.label, (key / asString).value, targetFile, force, streams.value)
      },
    )

  def dependencyGraphMLTask =
    Def.task {
      val resultFile = dependencyGraphMLFile.value
      val graph = dependencyTreeModuleGraph0.value
      rendering.GraphML.saveAsGraphML(graph, resultFile.getAbsolutePath)
      streams.value.log.info("Wrote dependency graph to '%s'" format resultFile)
      resultFile
    }

  def browseGraphHTMLTask =
    Def.task {
      val graph = dependencyTreeModuleGraph0.value
      val dotGraph = rendering.DOT.dotGraph(
        graph,
        dependencyDotHeader.value,
        dependencyDotNodeLabel.value,
<<<<<<< HEAD
        rendering.DOT.HTMLLabelRendering.AngleBrackets,
=======
        rendering.DOT.AngleBrackets,
>>>>>>> 0a170626
        dependencyDotNodeColors.value
      )
      val link = DagreHTML.createLink(dotGraph, target.value)
      streams.value.log.info(s"HTML graph written to $link")
      link
    }

  def browseTreeHTMLTask =
    Def.task {
      val graph = dependencyTreeModuleGraph0.value
      val renderedTree = TreeView.createJson(graph)
      val link = TreeView.createLink(renderedTree, target.value)
      streams.value.log.info(s"HTML tree written to $link")
      link
    }

  def writeToFile(dataTask: TaskKey[String], fileTask: SettingKey[File]) =
    Def.task {
      val outFile = fileTask.value
      IO.write(outFile, dataTask.value, IO.utf8)

      streams.value.log.info("Wrote dependency graph to '%s'" format outFile)
      outFile
    }

  def writeToFile(
      what: String,
      data: String,
      targetFile: File,
      force: Boolean,
      streams: TaskStreams
  ): File =
    if (targetFile.exists && !force)
      throw new RuntimeException(
        s"Target file for $what already exists at ${targetFile.getAbsolutePath}. Use '-f' to override"
      )
    else {
      IO.write(targetFile, data, IO.utf8)

      streams.log.info(s"Wrote $what to '$targetFile'")
      targetFile
    }

  def absoluteReportPath = (file: File) => file.getAbsolutePath

  def openBrowser(uriKey: TaskKey[URI]) =
    Def.task {
      val uri = uriKey.value
      streams.value.log.info(s"Opening ${uri} in browser...")
      java.awt.Desktop.getDesktop.browse(uri)
      uri
    }

  case class ArtifactPattern(organization: String, name: String, version: Option[String])

  import sbt.internal.util.complete.DefaultParsers._
  val artifactPatternParser: Def.Initialize[State => Parser[ArtifactPattern]] =
    Keys.resolvedScoped { ctx => (state: State) =>
      val graph =
        Defaults.loadFromContext(dependencyTreeModuleGraphStore, ctx, state) getOrElse ModuleGraph(
          Nil,
          Nil
        )

      graph.nodes
        .map(_.id)
        .groupBy(m => (m.organization, m.name))
        .map { case ((org, name), modules) =>
          val versionParsers: Seq[Parser[Option[String]]] =
            modules.map { id =>
              token(Space ~> id.version).?
            }

          (Space ~> token(org) ~ token(Space ~> name) ~ oneOf(versionParsers)).map {
            case ((org, name), version) => ArtifactPattern(org, name, version)
          }
        }
        .reduceOption(_ | _)
        .getOrElse {
          // If the dependencyTreeModuleGraphStore couldn't be loaded because no dependency tree command was run before, we should still provide a parser for the command.
          ((Space ~> token(StringBasic, "<organization>")) ~ (Space ~> token(
            StringBasic,
            "<module>"
          )) ~ (Space ~> token(StringBasic, "<version?>")).?).map { case ((org, mod), version) =>
            ArtifactPattern(org, mod, version)
          }
        }
    }
  val shouldForceParser: Parser[Boolean] =
    (Space ~> (Parser.literal("-f") | "--force")).?.map(_.isDefined)

  val targetFileAndForceParser: Parser[(File, Boolean)] =
    Parsers.fileParser(new File(".")) ~ shouldForceParser

  // This is to support 0.13.8's InlineConfigurationWithExcludes while not forcing 0.13.8
  type HasModule = {
    val module: ModuleID
  }
  def crossName(ivyModule: IvySbt#Module) =
    ivyModule.moduleSettings match {
      case ic: ModuleDescriptorConfiguration => ic.module.name
      case _ =>
        throw new IllegalStateException(
          "sbt-dependency-graph plugin currently only supports ModuleDescriptorConfiguration of ivy settings (the default in sbt)"
        )
    }

  val VersionPattern = """(\d+)\.(\d+)\.(\d+)(?:-(.*))?""".r
  object Version {
    def unapply(str: String): Option[(Int, Int, Int, Option[String])] = str match {
      case VersionPattern(major, minor, fix, appendix) =>
        Some((major.toInt, minor.toInt, fix.toInt, Option(appendix)))
      case _ => None
    }
  }
}<|MERGE_RESOLUTION|>--- conflicted
+++ resolved
@@ -110,11 +110,7 @@
         dependencyTreeModuleGraph0.value,
         dependencyDotHeader.value,
         dependencyDotNodeLabel.value,
-<<<<<<< HEAD
         rendering.DOT.HTMLLabelRendering.AngleBrackets,
-=======
-        rendering.DOT.AngleBrackets,
->>>>>>> 0a170626
         dependencyDotNodeColors.value
       ),
       dependencyDot := writeToFile(dependencyDot / asString, dependencyDotFile).value,
@@ -199,11 +195,7 @@
         graph,
         dependencyDotHeader.value,
         dependencyDotNodeLabel.value,
-<<<<<<< HEAD
         rendering.DOT.HTMLLabelRendering.AngleBrackets,
-=======
-        rendering.DOT.AngleBrackets,
->>>>>>> 0a170626
         dependencyDotNodeColors.value
       )
       val link = DagreHTML.createLink(dotGraph, target.value)
