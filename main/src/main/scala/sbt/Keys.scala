/* sbt -- Simple Build Tool
 * Copyright 2011 Mark Harrah
 */
package sbt

	import java.io.File
	import java.net.URL
	import Def.ScopedKey
	import complete._
	import inc.Analysis
	import inc.Locate.DefinesClass
	import std.TaskExtra._
	import xsbti.compile.{CompileOrder, GlobalsCache}
	import scala.xml.{Node => XNode, NodeSeq}
	import org.apache.ivy.core.module.{descriptor, id}
	import descriptor.ModuleDescriptor, id.ModuleRevisionId
	import testing.Framework
	import Configurations.CompilerPlugin
	import Types.Id
	import KeyRanks._

object Keys
{
	val TraceValues = "-1 to disable, 0 for up to the first sbt frame, or a positive number to set the maximum number of frames shown."

	// logging
	val logLevel = SettingKey[Level.Value]("log-level", "The amount of logging sent to the screen.", ASetting)
	val persistLogLevel = SettingKey[Level.Value]("persist-log-level", "The amount of logging sent to a file for persistence.", CSetting)
	val traceLevel = SettingKey[Int]("trace-level", "The amount of a stack trace displayed.  " + TraceValues, ASetting)
	val persistTraceLevel = SettingKey[Int]("persist-trace-level", "The amount of stack trace persisted.", CSetting)
	val showSuccess = SettingKey[Boolean]("show-success", "If true, displays a success message after running a command successfully.", CSetting)
	val showTiming = SettingKey[Boolean]("show-timing", "If true, the command success message includes the completion time.", CSetting)
	val timingFormat = SettingKey[java.text.DateFormat]("timing-format", "The format used for displaying the completion time.", CSetting)
	val extraLoggers = SettingKey[ScopedKey[_] => Seq[AbstractLogger]]("extra-loggers", "A function that provides additional loggers for a given setting.", DSetting)
	val logManager = SettingKey[LogManager]("log-manager", "The log manager, which creates Loggers for different contexts.", DSetting)
	val logBuffered = SettingKey[Boolean]("log-buffered", "True if logging should be buffered until work completes.", CSetting)
	val sLog = SettingKey[Logger]("setting-logger", "Logger usable by settings during project loading.", CSetting)

	// Project keys
	val projectCommand = AttributeKey[Boolean]("project-command", "Marks Commands that were registered for the current Project.", Invisible)
	val sessionSettings = AttributeKey[SessionSettings]("session-settings", "Tracks current build, project, and setting modifications.", DSetting)
	val stateBuildStructure = AttributeKey[BuildStructure]("build-structure", "Data structure containing all information about the build definition.", BSetting)
	val buildStructure = TaskKey[BuildStructure]("build-structure", "Provides access to the build structure, settings, and streams manager.", DTask)
	val loadedBuild = SettingKey[LoadedBuild]("loaded-build", "Provides access to the loaded project structure.  This is the information available before settings are evaluated.", DSetting)
	val buildDependencies = SettingKey[BuildDependencies]("build-dependencies", "Definitive source of inter-project dependencies for compilation and dependency management.\n\tThis is populated by default by the dependencies declared on Project instances, but may be modified.\n\tThe main restriction is that new builds may not be introduced.", DSetting)
	val appConfiguration = SettingKey[xsbti.AppConfiguration]("app-configuration", "Provides access to the launched sbt configuration, including the ScalaProvider, Launcher, and GlobalLock.", DSetting)
	val thisProject = SettingKey[ResolvedProject]("this-project", "Provides the current project for the referencing scope.", CSetting)
	val thisProjectRef = SettingKey[ProjectRef]("this-project-ref", "Provides a fully-resolved reference to the current project for the referencing scope.", CSetting)
	val configuration = SettingKey[Configuration]("configuration", "Provides the current configuration of the referencing scope.", CSetting)
	val commands = SettingKey[Seq[Command]]("commands", "Defines commands to be registered when this project or build is the current selected one.", CSetting)
	val initialize = SettingKey[Unit]("initialize", "A convenience setting for performing side-effects during initialization.", BSetting)
	val onLoad = SettingKey[State => State]("on-load", "Transformation to apply to the build state when the build is loaded.", DSetting)
	val onUnload = SettingKey[State => State]("on-unload", "Transformation to apply to the build state when the build is unloaded.", DSetting)
	val onLoadMessage = SettingKey[String]("on-load-message", "Message to display when the project is loaded.", DSetting)
	val transformState = AttributeKey[State => State]("transform-state", "State transformation to apply after tasks run.", DSetting)

	val onComplete = SettingKey[() => Unit]("on-complete", "Hook to run when task evaluation completes.  The type of this setting is subject to change, pending the resolution of SI-2915.", DSetting)
// https://issues.scala-lang.org/browse/SI-2915
//	val onComplete = SettingKey[RMap[Task,Result] => RMap[Task,Result]]("on-complete", "Transformation to apply to the final task result map.  This may also be used to register hooks to run when task evaluation completes.", DSetting)

	// Command keys
	val historyPath = SettingKey(BasicKeys.historyPath)
	val shellPrompt = SettingKey(BasicKeys.shellPrompt)
	val analysis = AttributeKey[inc.Analysis]("analysis", "Analysis of compilation, including dependencies and generated outputs.", DSetting)
	val watch = SettingKey(BasicKeys.watch)
	val pollInterval = SettingKey[Int]("poll-interval", "Interval between checks for modified sources by the continuous execution command.", BMinusSetting)
	val watchSources = TaskKey[Seq[File]]("watch-sources", "Defines the sources in this project for continuous execution to watch for changes.", BMinusSetting)
	val watchTransitiveSources = TaskKey[Seq[File]]("watch-transitive-sources", "Defines the sources in all projects for continuous execution to watch.", CSetting)
	val watchingMessage = SettingKey[WatchState => String]("watching-message", "The message to show when triggered execution waits for sources to change.", DSetting)
	val triggeredMessage = SettingKey[WatchState => String]("triggered-message", "The message to show before triggered execution executes an action after sources change.", DSetting)

	// Path Keys
	val baseDirectory = SettingKey[File]("base-directory", "The base directory.  Depending on the scope, this is the base directory for the build, project, configuration, or task.", AMinusSetting)
	val target = SettingKey[File]("target", "Main directory for files generated by the build.", AMinusSetting)
	val crossTarget = SettingKey[File]("cross-target", "Main directory for files generated by the build that are cross-built.", BSetting)

		// Source paths
	val sourceDirectory = SettingKey[File]("source-directory", "Default directory containing sources.", AMinusSetting)
	val sourceManaged = SettingKey[File]("source-managed", "Default directory for sources generated by the build.", BPlusSetting)
	val scalaSource = SettingKey[File]("scala-source", "Default Scala source directory.", ASetting)
	val javaSource = SettingKey[File]("java-source", "Default Java source directory.", ASetting)
	val sourceDirectories = SettingKey[Seq[File]]("source-directories", "List of all source directories, both managed and unmanaged.", AMinusSetting)
	val unmanagedSourceDirectories = SettingKey[Seq[File]]("unmanaged-source-directories", "Unmanaged source directories, which contain manually created sources.", ASetting)
	val unmanagedSources = TaskKey[Seq[File]]("unmanaged-sources", "Unmanaged sources, which are manually created.", BPlusTask)
	val managedSourceDirectories = SettingKey[Seq[File]]("managed-source-directories", "Managed source directories, which contain sources generated by the build.", BSetting)
	val managedSources = TaskKey[Seq[File]]("managed-sources", "Sources generated by the build.", BTask)
	val sources = TaskKey[Seq[File]]("sources", "All sources, both managed and unmanaged.", BTask)
	val sourcesInBase = SettingKey[Boolean]("sources-in-base", "If true, sources from the project's base directory are included as main sources.")

		// Filters
	val includeFilter = SettingKey[FileFilter]("include-filter", "Filter for including sources and resources files from default directories.", CSetting)
	val excludeFilter = SettingKey[FileFilter]("exclude-filter", "Filter for excluding sources and resources files from default directories.", CSetting)

		// Resource paths
	val resourceDirectory = SettingKey[File]("resource-directory", "Default unmanaged resource directory, used for user-defined resources.", ASetting)
	val resourceManaged = SettingKey[File]("resource-managed", "Default managed resource directory, used when generating resources.", BSetting)
	val unmanagedResourceDirectories = SettingKey[Seq[File]]("unmanaged-resource-directories", "Unmanaged resource directories, containing resources manually created by the user.", AMinusSetting)
	val unmanagedResources = TaskKey[Seq[File]]("unmanaged-resources", "Unmanaged resources, which are manually created.", BPlusTask)
	val managedResourceDirectories = SettingKey[Seq[File]]("managed-resource-directories", "List of managed resource directories.", AMinusSetting)
	val managedResources = TaskKey[Seq[File]]("managed-resources", "Resources generated by the build.", BTask)
	val resourceDirectories = SettingKey[Seq[File]]("resource-directories", "List of all resource directories, both managed and unmanaged.", BPlusSetting)
	val resources = TaskKey[Seq[File]]("resources", "All resource files, both managed and unmanaged.", BTask)

		// Output paths
	val classDirectory = SettingKey[File]("class-directory", "Directory for compiled classes and copied resources.", AMinusSetting)
	@deprecated("Use the cacheDirectory provided by streams.", "0.13.0")
	val cacheDirectory = SettingKey[File]("cache-directory", "Directory used for caching task data.", BMinusSetting)
	val cleanFiles = SettingKey[Seq[File]]("clean-files", "The files to recursively delete during a clean.", BSetting)
	val cleanKeepFiles = SettingKey[Seq[File]]("clean-keep-files", "Files to keep during a clean.", CSetting)
	val crossPaths = SettingKey[Boolean]("cross-paths", "If true, enables cross paths, which distinguish output directories for cross-building.", ASetting)
	val taskTemporaryDirectory = SettingKey[File]("task-temporary-directory", "Directory used for temporary files for tasks that is deleted after each task execution.", DSetting)

		// Generators
	val sourceGenerators = SettingKey[Seq[Task[Seq[File]]]]("source-generators", "List of tasks that generate sources.", CSetting)
	val resourceGenerators = SettingKey[Seq[Task[Seq[File]]]]("resource-generators", "List of tasks that generate resources.", CSetting)

	// compile/doc keys
	val autoCompilerPlugins = SettingKey[Boolean]("auto-compiler-plugins", "If true, enables automatically generating -Xplugin arguments to the compiler based on the classpath for the " + CompilerPlugin.name + " configuration.", AMinusSetting)
	val maxErrors = SettingKey[Int]("max-errors", "The maximum number of errors, such as compile errors, to list.", ASetting)
	val scalacOptions = TaskKey[Seq[String]]("scalac-options", "Options for the Scala compiler.", BPlusTask)
	val javacOptions = TaskKey[Seq[String]]("javac-options", "Options for the Java compiler.", BPlusTask)
	val incOptions = TaskKey[sbt.inc.IncOptions]("inc-options", "Options for the incremental compiler.", BTask)
	val compileOrder = SettingKey[CompileOrder]("compile-order", "Configures the order in which Java and sources within a single compilation are compiled.  Valid values are: JavaThenScala, ScalaThenJava, or Mixed.", BPlusSetting)
	val initialCommands = SettingKey[String]("initial-commands", "Initial commands to execute when starting up the Scala interpreter.", AMinusSetting)
	val cleanupCommands = SettingKey[String]("cleanup-commands", "Commands to execute before the Scala interpreter exits.", BMinusSetting)
	val compileInputs = TaskKey[Compiler.Inputs]("compile-inputs", "Collects all inputs needed for compilation.", DTask)
	val scalaHome = SettingKey[Option[File]]("scala-home", "If Some, defines the local Scala installation to use for compilation, running, and testing.", ASetting)
	val scalaInstance = TaskKey[ScalaInstance]("scala-instance", "Defines the Scala instance to use for compilation, running, and testing.", DTask)
	val scalaOrganization = SettingKey[String]("scala-organization", "Organization/group ID of the Scala used in the project. Default value is 'org.scala-lang'. This is an advanced setting used for clones of the Scala Language. It should be disregarded in standard use cases.", CSetting)
	val scalaVersion = SettingKey[String]("scala-version", "The version of Scala used for building.", APlusSetting)
	val scalaBinaryVersion = SettingKey[String]("scala-binary-version", "The Scala version substring describing binary compatibility.", BPlusSetting)
	val crossScalaVersions = SettingKey[Seq[String]]("cross-scala-versions", "The versions of Scala used when cross-building.", BPlusSetting)
	val crossVersion = SettingKey[CrossVersion]("cross-version", "Configures handling of the Scala version when cross-building.", CSetting)
	val classpathOptions = SettingKey[ClasspathOptions]("classpath-options", "Configures handling of Scala classpaths.", DSetting)
	val definedSbtPlugins = TaskKey[Set[String]]("defined-sbt-plugins", "The set of names of Plugin implementations defined by this project.", CTask)
	val sbtPlugin = SettingKey[Boolean]("sbt-plugin", "If true, enables adding sbt as a dependency and auto-generation of the plugin descriptor file.", BMinusSetting)
	val printWarnings = TaskKey[Unit]("print-warnings", "Shows warnings from compilation, including ones that weren't printed initially.", BPlusTask)
	val fileInputOptions = SettingKey[Seq[String]]("file-input-options", "Options that take file input, which may invalidate the cache.", CSetting)

	val clean = TaskKey[Unit]("clean", "Deletes files produced by the build, such as generated sources, compiled classes, and task caches.", APlusTask)
	val console = TaskKey[Unit]("console", "Starts the Scala interpreter with the project classes on the classpath.", APlusTask)
	val consoleQuick = TaskKey[Unit]("console-quick", "Starts the Scala interpreter with the project dependencies on the classpath.", ATask, console)
	val consoleProject = TaskKey[Unit]("console-project", "Starts the Scala interpreter with the sbt and the build definition on the classpath and useful imports.", AMinusTask)
	val compile = TaskKey[Analysis]("compile", "Compiles sources.", APlusTask)
	val compilers = TaskKey[Compiler.Compilers]("compilers", "Defines the Scala and Java compilers to use for compilation.", DTask)
	val compileIncSetup = TaskKey[Compiler.IncSetup]("inc-compile-setup", "Configures aspects of incremental compilation.", DTask)
	val compilerCache = TaskKey[GlobalsCache]("compiler-cache", "Cache of scala.tools.nsc.Global instances.  This should typically be cached so that it isn't recreated every task run.", DTask)
	val stateCompilerCache = AttributeKey[GlobalsCache]("compiler-cache", "Internal use: Global cache.")
	val definesClass = TaskKey[DefinesClass]("defines-class", "Internal use: provides a function that determines whether the provided file contains a given class.", Invisible)
	val doc = TaskKey[File]("doc", "Generates API documentation.", AMinusTask)
	val copyResources = TaskKey[Seq[(File,File)]]("copy-resources", "Copies resources to the output directory.", AMinusTask)
	val aggregate = SettingKey[Boolean]("aggregate", "Configures task aggregation.", BMinusSetting)
	val sourcePositionMappers = TaskKey[Seq[xsbti.Position => Option[xsbti.Position]]]("source-position-mappers", "Maps positions in generated source files to the original source it was generated from", DTask)

	// package keys
	val packageBin = TaskKey[File]("package-bin", "Produces a main artifact, such as a binary jar.", ATask)
	val `package` = TaskKey[File]("package", "Produces the main artifact, such as a binary jar.  This is typically an alias for the task that actually does the packaging.", APlusTask)
	val packageDoc = TaskKey[File]("package-doc", "Produces a documentation artifact, such as a jar containing API documentation.", AMinusTask)
	val packageSrc = TaskKey[File]("package-src", "Produces a source artifact, such as a jar containing sources and resources.", AMinusTask)

	val packageOptions = TaskKey[Seq[PackageOption]]("package-options", "Options for packaging.", BTask)
	val packageConfiguration = TaskKey[Package.Configuration]("package-configuration", "Collects all inputs needed for packaging.", DTask)
	val artifactPath = SettingKey[File]("artifact-path", "The location of a generated artifact.", BPlusSetting)
	val artifact = SettingKey[Artifact]("artifact", "Describes an artifact.", BMinusSetting)
	val artifactClassifier = SettingKey[Option[String]]("artifact-classifier", "Sets the classifier used by the default artifact definition.", BSetting)
	val artifactName = SettingKey[(ScalaVersion, ModuleID, Artifact) => String]("artifact-name", "Function that produces the artifact name from its definition.", CSetting)
	val mappings = TaskKey[Seq[(File,String)]]("mappings", "Defines the mappings from a file to a path, used by packaging, for example.", BTask)
	val fileMappings = TaskKey[Seq[(File,File)]]("file-mappings", "Defines the mappings from a file to a file, used for copying files, for example.", BMinusTask)

	// Run Keys
	val selectMainClass = TaskKey[Option[String]]("select-main-class", "Selects the main class to run.", BMinusTask)
	val mainClass = TaskKey[Option[String]]("main-class", "Defines the main class for packaging or running.", BPlusTask)
	val run = InputKey[Unit]("run", "Runs a main class, passing along arguments provided on the command line.", APlusTask)
	val runMain = InputKey[Unit]("run-main", "Runs the main class selected by the first argument, passing the remaining arguments to the main method.", ATask)
	val discoveredMainClasses = TaskKey[Seq[String]]("discovered-main-classes", "Auto-detects main classes.", BMinusTask)
	val runner = TaskKey[ScalaRun]("runner", "Implementation used to run a main class.", DTask)
	val trapExit = SettingKey[Boolean]("trap-exit", "If true, enables exit trapping and thread management for 'run'-like tasks.  This is currently only suitable for serially-executed 'run'-like tasks.", CSetting)

	val fork = SettingKey[Boolean]("fork", "If true, forks a new JVM when running.  If false, runs in the same JVM as the build.", ASetting)
	val outputStrategy = SettingKey[Option[sbt.OutputStrategy]]("output-strategy", "Selects how to log output when running a main class.", DSetting)
	val connectInput = SettingKey[Boolean]("connect-input", "If true, connects standard input when running a main class forked.", CSetting)
	val javaHome = SettingKey[Option[File]]("java-home", "Selects the Java installation used for compiling and forking.  If None, uses the Java installation running the build.", ASetting)
	val javaOptions = TaskKey[Seq[String]]("java-options", "Options passed to a new JVM when forking.", BPlusTask)
	val envVars = TaskKey[Map[String,String]]("envVars", "Environment variables used when forking a new JVM", BTask)

	// Test Keys
	val testLoader = TaskKey[ClassLoader]("test-loader", "Provides the class loader used for testing.", DTask)
	val loadedTestFrameworks = TaskKey[Map[TestFramework,Framework]]("loaded-test-frameworks", "Loads Framework definitions from the test loader.", DTask)
	val definedTests = TaskKey[Seq[TestDefinition]]("defined-tests", "Provides the list of defined tests.", BMinusTask)
	val definedTestNames = TaskKey[Seq[String]]("defined-test-names", "Provides the set of defined test names.", BMinusTask)
	val executeTests = TaskKey[Tests.Output]("execute-tests", "Executes all tests, producing a report.", CTask)
	val test = TaskKey[Unit]("test", "Executes all tests.", APlusTask)
	val testOnly = InputKey[Unit]("test-only", "Executes the tests provided as arguments or all tests if no arguments are provided.", ATask)
	val testQuick = InputKey[Unit]("test-quick", "Executes the tests that either failed before, were not run or whose transitive dependencies changed, among those provided as arguments.", ATask)
	val testOptions = TaskKey[Seq[TestOption]]("test-options", "Options for running tests.", BPlusTask)
	val testFrameworks = SettingKey[Seq[TestFramework]]("test-frameworks", "Registered, although not necessarily present, test frameworks.", CTask)
	val testListeners = TaskKey[Seq[TestReportListener]]("test-listeners", "Defines test listeners.", DTask)
<<<<<<< HEAD
	val testForkedParallel = SettingKey[Boolean]("test-forked-parallel", "Whether forked tests should be executed in parallel", CTask)
=======
	val testReportJUnitXml = SettingKey[Boolean]("test-report-junit-xml", "Produce JUnit XML test reports", BPlusTask)
>>>>>>> fb18f18a
	val testExecution = TaskKey[Tests.Execution]("test-execution", "Settings controlling test execution", DTask)
	val testFilter = TaskKey[Seq[String] => Seq[String => Boolean]]("test-filter", "Filter controlling whether the test is executed", DTask)
	val testGrouping = TaskKey[Seq[Tests.Group]]("test-grouping", "Collects discovered tests into groups. Whether to fork and the options for forking are configurable on a per-group basis.", BMinusTask)
	val isModule = AttributeKey[Boolean]("is-module", "True if the target is a module.", DSetting)

	// Classpath/Dependency Management Keys
	type Classpath = Def.Classpath

	val name = SettingKey[String]("name", "Project name.", APlusSetting)
	val normalizedName = SettingKey[String]("normalized-name", "Project name transformed from mixed case and spaces to lowercase and dash-separated.", BSetting)
	val description = SettingKey[String]("description", "Project description.", BSetting)
	val homepage = SettingKey[Option[URL]]("homepage", "Project homepage.", BSetting)
	val startYear = SettingKey[Option[Int]]("start-year", "Year in which the project started.", BMinusSetting)
	val licenses = SettingKey[Seq[(String, URL)]]("licenses", "Project licenses as (name, url) pairs.", BMinusSetting)
	val organization = SettingKey[String]("organization", "Organization/group ID.", APlusSetting)
	val organizationName = SettingKey[String]("organization-name", "Organization full/formal name.", BMinusSetting)
	val organizationHomepage = SettingKey[Option[URL]]("organization-homepage", "Organization homepage.", BMinusSetting)
	val apiURL = SettingKey[Option[URL]]("api-url", "Base URL for API documentation.", BMinusSetting)
	val entryApiURL = AttributeKey[URL]("entry-api-url", "Base URL for the API documentation for a classpath entry.")
	val apiMappings = TaskKey[Map[File,URL]]("api-mappings", "Mappings from classpath entry to API documentation base URL.", BMinusSetting)
	val autoAPIMappings = SettingKey[Boolean]("auto-api-mappings", "If true, automatically manages mappings to the API doc URL.", BMinusSetting)
	val scmInfo = SettingKey[Option[ScmInfo]]("scm-info", "Basic SCM information for the project.", BMinusSetting)
	val projectInfo = SettingKey[ModuleInfo]("project-info", "Addition project information like formal name, homepage, licenses etc.", CSetting)
	val defaultConfiguration = SettingKey[Option[Configuration]]("default-configuration", "Defines the configuration used when none is specified for a dependency in ivyXML.", CSetting)

	val products = TaskKey[Seq[File]]("products", "Build products that get packaged.", BMinusTask)
	@deprecated("This task is unused by the default project and will be removed.", "0.13.0")
	val productDirectories = TaskKey[Seq[File]]("product-directories", "Base directories of build products.", CTask)
	val exportJars = SettingKey[Boolean]("export-jars", "Determines whether the exported classpath for this project contains classes (false) or a packaged jar (true).", BSetting)
	val exportedProducts = TaskKey[Classpath]("exported-products", "Build products that go on the exported classpath.", CTask)
	val unmanagedClasspath = TaskKey[Classpath]("unmanaged-classpath", "Classpath entries (deep) that are manually managed.", BPlusTask)
	val unmanagedJars = TaskKey[Classpath]("unmanaged-jars", "Classpath entries for the current project (shallow) that are manually managed.", BPlusTask)
	val managedClasspath = TaskKey[Classpath]("managed-classpath", "The classpath consisting of external, managed library dependencies.", BMinusTask)
	val internalDependencyClasspath = TaskKey[Classpath]("internal-dependency-classpath", "The internal (inter-project) classpath.", CTask)
	val externalDependencyClasspath = TaskKey[Classpath]("external-dependency-classpath", "The classpath consisting of library dependencies, both managed and unmanaged.", BMinusTask)
	val dependencyClasspath = TaskKey[Classpath]("dependency-classpath", "The classpath consisting of internal and external, managed and unmanaged dependencies.", BPlusTask)
	val fullClasspath = TaskKey[Classpath]("full-classpath", "The exported classpath, consisting of build products and unmanaged and managed, internal and external dependencies.", BPlusTask)

	val internalConfigurationMap = SettingKey[Configuration => Configuration]("internal-configuration-map", "Maps configurations to the actual configuration used to define the classpath.", CSetting)
	val classpathConfiguration = TaskKey[Configuration]("classpath-configuration", "The configuration used to define the classpath.", CTask)
	val ivyConfiguration = TaskKey[IvyConfiguration]("ivy-configuration", "General dependency management (Ivy) settings, such as the resolvers and paths to use.", DTask)
	val ivyConfigurations = SettingKey[Seq[Configuration]]("ivy-configurations", "The defined configurations for dependency management.  This may be different from the configurations for Project settings.", BSetting)
	val moduleSettings = TaskKey[ModuleSettings]("module-settings", "Module settings, which configure dependency management for a specific module, such as a project.", DTask)
	val unmanagedBase = SettingKey[File]("unmanaged-base", "The default directory for manually managed libraries.", ASetting)
	val updateConfiguration = SettingKey[UpdateConfiguration]("update-configuration", "Configuration for resolving and retrieving managed dependencies.", DSetting)
	val ivySbt = TaskKey[IvySbt]("ivy-sbt", "Provides the sbt interface to Ivy.", CTask)
	val ivyModule = TaskKey[IvySbt#Module]("ivy-module", "Provides the sbt interface to a configured Ivy module.", CTask)
	val update = TaskKey[UpdateReport]("update", "Resolves and optionally retrieves dependencies, producing a report.", ATask)
	val transitiveUpdate = TaskKey[Seq[UpdateReport]]("transitive-update", "UpdateReports for the internal dependencies of this project.", DTask)
	val updateClassifiers = TaskKey[UpdateReport]("update-classifiers", "Resolves and optionally retrieves classified artifacts, such as javadocs and sources, for dependency definitions, transitively.", BPlusTask, update)
	val transitiveClassifiers = SettingKey[Seq[String]]("transitive-classifiers", "List of classifiers used for transitively obtaining extra artifacts for sbt or declared dependencies.", BSetting)
	val updateSbtClassifiers = TaskKey[UpdateReport]("update-sbt-classifiers", "Resolves and optionally retrieves classifiers, such as javadocs and sources, for sbt, transitively.", BPlusTask, updateClassifiers)

	val publishConfiguration = TaskKey[PublishConfiguration]("publish-configuration", "Configuration for publishing to a repository.", DTask)
	val publishLocalConfiguration = TaskKey[PublishConfiguration]("publish-local-configuration", "Configuration for publishing to the local Ivy repository.", DTask)
	val publishM2Configuration = TaskKey[PublishConfiguration]("publish-m2-configuration", "Configuration for publishing to the local Maven repository.", DTask)
	val deliverConfiguration = TaskKey[DeliverConfiguration]("deliver-configuration", "Configuration for generating the finished Ivy file for publishing.", DTask)
	val deliverLocalConfiguration = TaskKey[DeliverConfiguration]("deliver-local-configuration", "Configuration for generating the finished Ivy file for local publishing.", DTask)
	val makePomConfiguration = SettingKey[MakePomConfiguration]("make-pom-configuration", "Configuration for generating a pom.", DSetting)
	val packagedArtifacts = TaskKey[Map[Artifact,File]]("packaged-artifacts", "Packages all artifacts for publishing and maps the Artifact definition to the generated file.", CTask)
	val publishMavenStyle = SettingKey[Boolean]("publish-maven-style", "Configures whether to generate and publish a pom (true) or Ivy file (false).", BSetting)
	val credentials = TaskKey[Seq[Credentials]]("credentials", "The credentials to use for updating and publishing.", BMinusTask)

	val makePom = TaskKey[File]("make-pom", "Generates a pom for publishing when publishing Maven-style.", BPlusTask)
	val deliver = TaskKey[File]("deliver", "Generates the Ivy file for publishing to a repository.", BTask)
	val deliverLocal = TaskKey[File]("deliver-local", "Generates the Ivy file for publishing to the local repository.", BTask)
	val publish = TaskKey[Unit]("publish", "Publishes artifacts to a repository.", APlusTask)
	val publishLocal = TaskKey[Unit]("publish-local", "Publishes artifacts to the local Ivy repository.", APlusTask)
	val publishM2 = TaskKey[Unit]("publish-m2", "Publishes artifacts to the local Maven repository.", ATask)

	val pomExtra = SettingKey[NodeSeq]("pom-extra", "Extra XML to insert into the generated POM.", BSetting)
	val pomPostProcess = SettingKey[XNode => XNode]("pom-post-process", "Transforms the generated POM.", CSetting)
	val pomIncludeRepository = SettingKey[MavenRepository => Boolean]("pom-include-repository", "Selects repositories to include in the generated POM.", CSetting)
	val pomAllRepositories = SettingKey[Boolean]("pom-all-repositories", "If true, includes repositories used in module configurations in the pom repositories section.  If false, only the common repositories are included.", BMinusSetting)

	val moduleName = SettingKey[String]("module-name", "The name of the current module, used for dependency management.", BSetting)
	val version = SettingKey[String]("version", "The version/revision of the current module.", APlusSetting)
	val isSnapshot = SettingKey[Boolean]("is-snapshot", "True if the the version of the project is a snapshot version.", BPlusSetting)
	val moduleID = SettingKey[ModuleID]("module-id", "A dependency management descriptor.  This is currently used for associating a ModuleID with a classpath entry.", BPlusSetting)
	val projectID = SettingKey[ModuleID]("project-id", "The dependency management descriptor for the current module.", BMinusSetting)
	val overrideBuildResolvers = SettingKey[Boolean]("override-build-resolvers", "Whether or not all the build resolvers should be overriden with what's defined from the launcher.", BMinusSetting)
	val bootResolvers = TaskKey[Option[Seq[Resolver]]]("boot-resolvers", "The resolvers used by the sbt launcher.", BMinusSetting)
	val appResolvers = SettingKey[Option[Seq[Resolver]]]("app-resolvers", "The resolvers configured for this application by the sbt launcher.", BMinusSetting)
	val externalResolvers = TaskKey[Seq[Resolver]]("external-resolvers", "The external resolvers for automatically managed dependencies.", BMinusSetting)
	val resolvers = SettingKey[Seq[Resolver]]("resolvers", "The user-defined additional resolvers for automatically managed dependencies.", BMinusTask)
	val projectResolver = TaskKey[Resolver]("project-resolver", "Resolver that handles inter-project dependencies.", DTask)
	val fullResolvers = TaskKey[Seq[Resolver]]("full-resolvers", "Combines the project resolver, default resolvers, and user-defined resolvers.", CTask)
	val otherResolvers = SettingKey[Seq[Resolver]]("other-resolvers", "Resolvers not included in the main resolver chain, such as those in module configurations.", CSetting)
	val moduleConfigurations = SettingKey[Seq[ModuleConfiguration]]("module-configurations", "Defines module configurations, which override resolvers on a per-module basis.", BMinusSetting)
	val retrievePattern = SettingKey[String]("retrieve-pattern", "Pattern used to retrieve managed dependencies to the current build.", DSetting)
	val retrieveConfiguration = SettingKey[Option[RetrieveConfiguration]]("retrieve-configuration", "Configures retrieving dependencies to the current build.", DSetting)
	val offline = SettingKey[Boolean]("offline", "Configures sbt to work without a network connection where possible.", ASetting)
	val ivyPaths = SettingKey[IvyPaths]("ivy-paths", "Configures paths used by Ivy for dependency management.", DSetting)
	val libraryDependencies = SettingKey[Seq[ModuleID]]("library-dependencies", "Declares managed dependencies.", APlusSetting)
	val dependencyOverrides = SettingKey[Set[ModuleID]]("dependency-overrides", "Declares managed dependency overrides.", BSetting)
	val allDependencies = TaskKey[Seq[ModuleID]]("all-dependencies", "Inter-project and library dependencies.", CTask)
	val projectDependencies = TaskKey[Seq[ModuleID]]("project-dependencies", "Inter-project dependencies.", DTask)
	val ivyXML = SettingKey[NodeSeq]("ivy-xml", "Defines inline Ivy XML for configuring dependency management.", BSetting)
	val ivyScala = SettingKey[Option[IvyScala]]("ivy-scala", "Configures how Scala dependencies are checked, filtered, and injected.", CSetting)
	val ivyValidate = SettingKey[Boolean]("ivy-validate", "Enables/disables Ivy validation of module metadata.", BSetting)
	val ivyLoggingLevel = SettingKey[UpdateLogging.Value]("ivy-logging-level", "The logging level for updating.", BSetting)
	val publishTo = SettingKey[Option[Resolver]]("publish-to", "The resolver to publish to.", ASetting)
	val artifacts = SettingKey[Seq[Artifact]]("artifacts", "The artifact definitions for the current module.  Must be consistent with " + packagedArtifacts.key.label + ".", BSetting)
	val projectDescriptors = TaskKey[Map[ModuleRevisionId,ModuleDescriptor]]("project-descriptors", "Project dependency map for the inter-project resolver.", DTask)
	val autoUpdate = SettingKey[Boolean]("auto-update", "<unimplemented>", Invisible)
	val retrieveManaged = SettingKey[Boolean]("retrieve-managed", "If true, enables retrieving dependencies to the current build.  Otherwise, dependencies are used directly from the cache.", BSetting)
	val managedDirectory = SettingKey[File]("managed-directory", "Directory to which managed dependencies are retrieved.", BSetting)
	val classpathTypes = SettingKey[Set[String]]("classpath-types", "Artifact types that are included on the classpath.", BSetting)
	val publishArtifact = SettingKey[Boolean]("publish-artifact", "Enables (true) or disables (false) publishing an artifact.", AMinusSetting)
	val packagedArtifact = TaskKey[(Artifact, File)]("packaged-artifact", "Generates a packaged artifact, returning the Artifact and the produced File.", CTask)
	val checksums = SettingKey[Seq[String]]("checksums", "The list of checksums to generate and to verify for dependencies.", BSetting)

	val classifiersModule = TaskKey[GetClassifiersModule]("classifiers-module", rank = CTask)
	val conflictWarning = SettingKey[ConflictWarning]("conflict-warning", "Configures warnings for conflicts in dependency management.", CSetting)
	val conflictManager = SettingKey[ConflictManager]("conflict-manager", "Selects the conflict manager to use for dependency management.", CSetting)
	val autoScalaLibrary = SettingKey[Boolean]("auto-scala-library", "Adds a dependency on scala-library if true.", ASetting)
	val managedScalaInstance = SettingKey[Boolean]("managed-scala-instance", "Automatically obtains Scala tools as managed dependencies if true.", BSetting)
	val sbtResolver = SettingKey[Resolver]("sbt-resolver", "Provides a resolver for obtaining sbt as a dependency.", BMinusSetting)
	val sbtDependency = SettingKey[ModuleID]("sbt-dependency", "Provides a definition for declaring the current version of sbt.", BMinusSetting)
	val sbtVersion = SettingKey[String]("sbt-version", "Provides the version of sbt.  This setting should be not be modified.", AMinusSetting)
	val sbtBinaryVersion = SettingKey[String]("sbt-binary-version", "Defines the binary compatibility version substring.", BPlusSetting)
	val skip = TaskKey[Boolean]("skip", "For tasks that support it (currently only 'compile' and 'update'), setting skip to true will force the task to not to do its work.  This exact semantics may vary by task.", BSetting)

	// special
	val sessionVars = AttributeKey[SessionVar.Map]("session-vars", "Bindings that exist for the duration of the session.", Invisible)
	val parallelExecution = SettingKey[Boolean]("parallel-execution", "Enables (true) or disables (false) parallel execution of tasks.", BMinusSetting)
	val tags = SettingKey[Seq[(Tags.Tag,Int)]]("tags", ConcurrentRestrictions.tagsKey.label, BSetting)
	val concurrentRestrictions = SettingKey[Seq[Tags.Rule]]("concurrent-restrictions", "Rules describing restrictions on concurrent task execution.", BSetting)
	val cancelable = SettingKey[Boolean]("cancelable", "Enables (true) or disables (false) the ability to interrupt task execution with CTRL+C.", BMinusSetting)
	val settingsData = std.FullInstance.settingsData
	val streams = TaskKey[TaskStreams]("streams", "Provides streams for logging and persisting data.", DTask)
	val taskDefinitionKey = AttributeKey[ScopedKey[_]]("task-definition-key", "Internal: used to map a task back to its ScopedKey.", Invisible)
	val (executionRoots, dummyRoots)= Def.dummy[Seq[ScopedKey[_]]]("execution-roots", "The list of root tasks for this task execution.  Roots are the top-level tasks that were directly requested to be run.")

	val state = Def.stateKey

	@deprecated("Implementation detail.", "0.13.1")
	val isDummyTask = Def.isDummyTask
	@deprecated("Implementation detail.", "0.13.1")
	val dummyState = Def.dummyState

	val (streamsManager, dummyStreamsManager) = Def.dummy[Streams]("streams-manager", "Streams manager, which provides streams for different contexts.")
	val stateStreams = AttributeKey[Streams]("streams-manager", "Streams manager, which provides streams for different contexts.  Setting this on State will override the default Streams implementation.")
	val resolvedScoped = Def.resolvedScoped
	val pluginData = TaskKey[PluginData]("plugin-data", "Information from the plugin build needed in the main build definition.", DTask)

	// wrapper to work around SI-2915
	private[sbt] final class TaskProgress(val progress: ExecuteProgress[Task])
	private[sbt] val executeProgress = SettingKey[TaskProgress]("executeProgress", "Experimental task execution listener.", DTask)

	val triggeredBy = Def.triggeredBy
	val runBefore = Def.runBefore

	type Streams = std.Streams[ScopedKey[_]]
	type TaskStreams = std.TaskStreams[ScopedKey[_]]

	@deprecated("Implementation detail.", "0.13.1")
	def dummy[T: Manifest](name: String, description: String): (TaskKey[T], Task[T]) = Def.dummy(name, description)
	@deprecated("Implementation detail.", "0.13.1")
	def dummyTask[T](name: String): Task[T] = Def.dummyTask(name)
	@deprecated("Implementation detail.", "0.13.1")
	def isDummy(t: Task[_]): Boolean = Def.isDummy(t)
}<|MERGE_RESOLUTION|>--- conflicted
+++ resolved
@@ -195,11 +195,8 @@
 	val testOptions = TaskKey[Seq[TestOption]]("test-options", "Options for running tests.", BPlusTask)
 	val testFrameworks = SettingKey[Seq[TestFramework]]("test-frameworks", "Registered, although not necessarily present, test frameworks.", CTask)
 	val testListeners = TaskKey[Seq[TestReportListener]]("test-listeners", "Defines test listeners.", DTask)
-<<<<<<< HEAD
 	val testForkedParallel = SettingKey[Boolean]("test-forked-parallel", "Whether forked tests should be executed in parallel", CTask)
-=======
 	val testReportJUnitXml = SettingKey[Boolean]("test-report-junit-xml", "Produce JUnit XML test reports", BPlusTask)
->>>>>>> fb18f18a
 	val testExecution = TaskKey[Tests.Execution]("test-execution", "Settings controlling test execution", DTask)
 	val testFilter = TaskKey[Seq[String] => Seq[String => Boolean]]("test-filter", "Filter controlling whether the test is executed", DTask)
 	val testGrouping = TaskKey[Seq[Tests.Group]]("test-grouping", "Collects discovered tests into groups. Whether to fork and the options for forking are configurable on a per-group basis.", BMinusTask)
