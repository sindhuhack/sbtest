/*
 * sbt
 * Copyright 2023, Scala center
 * Copyright 2011 - 2022, Lightbend, Inc.
 * Copyright 2008 - 2010, Mark Harrah
 * Licensed under Apache License 2.0 (see LICENSE)
 */

package sbt

import java.io.File
import sbt.Def.{ ScopedKey, Setting }
import sbt.Keys._
import sbt.ProjectExtra.extract
import sbt.SlashSyntax0._
import sbt.internal.Act
import sbt.internal.CommandStrings._
import sbt.internal.inc.ScalaInstance
import sbt.internal.util.AttributeKey
import sbt.internal.util.MessageOnlyException
import sbt.internal.util.complete.DefaultParsers._
import sbt.internal.util.complete.{ DefaultParsers, Parser }
import sbt.io.IO
import sbt.librarymanagement.{ CrossVersion, SemanticSelector, VersionNumber }

/**
 * Cross implements the Scala cross building commands:
 * + ("cross") command and ++ ("switch") command.
 */
object Cross {

  private[sbt] def spacedFirst(name: String) = opOrIDSpaced(name) ~ any.+

  private case class Switch(version: ScalaVersion, verbose: Boolean, command: Option[String])
  private trait ScalaVersion {
    def force: Boolean
  }
  private case class NamedScalaVersion(name: String, force: Boolean) extends ScalaVersion
  private case class ScalaHomeVersion(home: File, resolveVersion: Option[String], force: Boolean)
      extends ScalaVersion

  private def switchParser(state: State): Parser[Switch] = {
    import DefaultParsers._
    def versionAndCommand(spacePresent: Boolean) = {
      val x = Project.extract(state)
      import x._
      val knownVersions = crossVersions(x, currentRef)
      val version = token(StringBasic.examples(knownVersions: _*)).map { arg =>
        val force = arg.endsWith("!")
        val versionArg = if (force) arg.dropRight(1) else arg
        versionArg.split("=", 2) match {
          case Array(home) if new File(home).exists() =>
            ScalaHomeVersion(new File(home), None, force)
          case Array(v) => NamedScalaVersion(v, force)
          case Array(v, home) =>
            ScalaHomeVersion(new File(home), Some(v).filterNot(_.isEmpty), force)
        }
      }
      val spacedVersion = if (spacePresent) version else version & spacedFirst(SwitchCommand)
      val verboseOpt = Parser.opt(token(Space ~> "-v"))
      val optionalCommand = Parser.opt(token(Space ~> matched(state.combinedParser)))
      val switch1 = (token(Space ~> "-v") ~> (Space ~> version) ~ optionalCommand) map {
        case v ~ command =>
          Switch(v, true, command)
      }
      val switch2 = (spacedVersion ~ verboseOpt ~ optionalCommand) map {
        case v ~ verbose ~ command =>
          Switch(v, verbose.isDefined, command)
      }
      switch1 | switch2
    }

    token(SwitchCommand ~> OptSpace) flatMap { sp =>
      versionAndCommand(sp.nonEmpty)
    }
  }

  private case class CrossArgs(command: String, verbose: Boolean)

  private def crossParser(state: State): Parser[CrossArgs] =
    token(CrossCommand <~ OptSpace) flatMap { _ =>
      (token(Parser.opt("-v" <~ Space)) ~ token(matched(state.combinedParser))).map {
        case (verbose, command) => CrossArgs(command, verbose.isDefined)
      }
    }

  private def crossRestoreSessionParser: Parser[String] = token(CrossRestoreSessionCommand)

  private[sbt] def requireSession[T](p: State => Parser[T]): State => Parser[T] =
    s => if s.get(sessionSettings).isEmpty then failure("No project loaded") else p(s)

  private def resolveAggregates(extracted: Extracted): Seq[ProjectRef] = {

    def findAggregates(project: ProjectRef): Seq[ProjectRef] = {
      project :: (extracted.structure
        .allProjects(project.build)
        .find(_.id == project.project) match {
        case Some(resolved) => resolved.aggregate.toList.flatMap(findAggregates)
        case None           => Nil
      })
    }

    (extracted.currentRef +: extracted.currentProject.aggregate.flatMap(findAggregates)).distinct
  }

  private def crossVersions(extracted: Extracted, proj: ResolvedReference): Seq[String] = {
    import extracted._
    ((proj / crossScalaVersions) get structure.data) getOrElse {
      // reading scalaVersion is a one-time deal
      ((proj / scalaVersion) get structure.data).toSeq
    }
  }

  /**
   * Parse the given command into a list of aggregate projects and command to issue.
   */
  private[sbt] def parseSlashCommand(
      extracted: Extracted
  )(command: String): (Seq[ProjectRef], String) = {
    import extracted._
    import DefaultParsers._
<<<<<<< HEAD
    val parser = (OpOrID <~ charClass(_ == '/', "/")) ~ any.* map { case seg1 ~ cmd =>
      (seg1, cmd.mkString)
    }
=======
    val parser = ((('{' ~> URIClass <~ '}').? ~ OpOrID <~ '/') ~ any.*.string)
      .map { case uri ~ seg1 ~ cmd => (uri, seg1, cmd) }
>>>>>>> 0a170626
    Parser.parse(command, parser) match {
      case Right((uri, seg1, cmd)) =>
        structure.allProjectRefs.find(p => uri.contains(p.build.toString) && seg1 == p.project) match {
          case Some(proj) => (Seq(proj), cmd)
          case _          => (resolveAggregates(extracted), command)
        }
      case _ => (resolveAggregates(extracted), command)
    }
  }

  def crossBuild: Command =
    Command.arb(requireSession(crossParser), crossHelp)(crossBuildCommandImpl)

  private def crossBuildCommandImpl(state: State, args: CrossArgs): State = {
    val extracted = Project.extract(state)
    val parser = Act.aggregatedKeyParser(extracted) ~ matched(any.*)
    val verbose = if (args.verbose) "-v" else ""
    val allCommands = Parser.parse(args.command, parser) match {
      case Left(_) =>
        val (aggs, aggCommand) = parseSlashCommand(extracted)(args.command)
        val projCrossVersions = aggs map { proj =>
          proj -> crossVersions(extracted, proj)
        }
        // It's definitely not a task, check if it's a valid command, because we don't want to emit the warning
        // message below for typos.
        val validCommand = Parser.parse(aggCommand, state.combinedParser).isRight

        val distinctCrossConfigs = projCrossVersions.map(_._2.toSet).distinct
        if (validCommand && distinctCrossConfigs.size > 1) {
          state.log.warn(
            "Issuing a cross building command, but not all sub projects have the same cross build " +
              "configuration. This could result in subprojects cross building against Scala versions that they are " +
              "not compatible with. Try issuing cross building command with tasks instead, since sbt will be able " +
              "to ensure that cross building is only done using configured project and Scala version combinations " +
              "that are configured."
          )
          state.log.debug("Scala versions configuration is:")
          projCrossVersions.foreach { case (project, versions) =>
            state.log.debug(s"$project: $versions")
          }
        }

        // Execute using a blanket switch
        projCrossVersions.toMap.apply(extracted.currentRef).flatMap { version =>
          // Force scala version
          Seq(s"$SwitchCommand $verbose $version!", aggCommand)
        }
      case Right((keys, taskArgs)) =>
        def project(key: ScopedKey[_]): Option[ProjectRef] = key.scope.project.toOption match {
          case Some(p: ProjectRef) => Some(p)
          case _                   => None
        }
        val fullArgs = if (taskArgs.trim.isEmpty) "" else s" ${taskArgs.trim}"
        val keysByVersion = keys
          .flatMap { k =>
            project(k).toSeq.flatMap(crossVersions(extracted, _).map(v => v -> k))
          }
          .groupBy(_._1)
          .view
          .mapValues(_.map(_._2).toSet)
        val commandsByVersion = keysByVersion.toSeq
<<<<<<< HEAD
          .flatMap { case (v, keys) =>
            val projects = keys.flatMap(project)
            keys.toSeq.flatMap { k =>
              project(k).filter(projects.contains).flatMap { p =>
                if (p == extracted.currentRef || !projects.contains(extracted.currentRef)) {
                  val parts =
                    project(k).map(_.project) ++ k.scope.config.toOption.map { case ConfigKey(n) =>
                      s"${n.head.toUpper}${n.tail}"
                    } ++ k.scope.task.toOption.map(_.label) ++ Some(k.key.label)
                  Some(v -> parts.mkString("", "/", fullArgs))
                } else None
=======
          .flatMap {
            case (v, keys) =>
              val projects = keys.flatMap(project)
              keys.toSeq.flatMap { k =>
                project(k).withFilter(projects.contains).flatMap { p =>
                  if (p == extracted.currentRef || !projects.contains(extracted.currentRef)) {
                    val parts = project(k).map(p => s"{${p.build}}${p.project}") ++
                      k.scope.config.toOption.map(c => c.name.capitalize) ++
                      k.scope.task.toOption.map(_.label) ++
                      Some(k.key.label)
                    Some(v -> parts.mkString("", "/", fullArgs))
                  } else None
                }
>>>>>>> 0a170626
              }
            }
          }
          .groupBy(_._1)
          .view
          .mapValues(_.map(_._2))
          .toSeq
          .sortBy(_._1)
        commandsByVersion.flatMap { case (v, commands) =>
          commands match {
            case Seq(c) => Seq(s"$SwitchCommand $verbose $v $c")
            case Seq()  => Nil // should be unreachable
            case multi if fullArgs.isEmpty =>
              Seq(s"$SwitchCommand $verbose $v all ${multi.mkString(" ")}")
            case multi => Seq(s"$SwitchCommand $verbose $v") ++ multi
          }
        }
    }
    allCommands.toList ::: CrossRestoreSessionCommand :: captureCurrentSession(state, extracted)
  }

  def crossRestoreSession: Command =
    Command.arb(_ => crossRestoreSessionParser, crossRestoreSessionHelp)((s, _) =>
      crossRestoreSessionImpl(s)
    )

  private def crossRestoreSessionImpl(state: State): State = {
    restoreCapturedSession(state, Project.extract(state))
  }

  private val CapturedSession = AttributeKey[Seq[Setting[_]]]("crossCapturedSession")

  private def captureCurrentSession(state: State, extracted: Extracted): State = {
    state.put(CapturedSession, extracted.session.rawAppend)
  }

  private def restoreCapturedSession(state: State, extracted: Extracted): State = {
    state.get(CapturedSession) match {
      case Some(rawAppend) =>
        val restoredSession = extracted.session.copy(rawAppend = rawAppend)
        BuiltinCommands
          .reapply(restoredSession, extracted.structure, state)
          .remove(CapturedSession)
      case None => state
    }
  }

  def switchVersion: Command =
    Command.arb(requireSession(switchParser), switchHelp)(switchCommandImpl)

  private def switchCommandImpl(state: State, args: Switch): State = {
    val (switchedState, affectedRefs) = switchScalaVersion(args, state)

    val strictCmd =
      if (args.version.force) {
        // The Scala version was forced on the whole build, run as is
        args.command
      } else
        args.command.map { rawCmd =>
          // for now, treat `all` command specially
          if (rawCmd.startsWith("all ")) rawCmd
          else {
            val (aggs, aggCommand) = parseSlashCommand(Project.extract(state))(rawCmd)
            aggs
              .intersect(affectedRefs)
              .map(p => s"{${p.build}}${p.project}/$aggCommand")
              .mkString("all ", " ", "")
          }
        }

    strictCmd.toList ::: switchedState
  }

  private def switchScalaVersion(switch: Switch, state: State): (State, Seq[ResolvedReference]) = {
    val extracted = Project.extract(state)
    import extracted._

    type ScalaVersion = String

    val (version, instance) = switch.version match {
      case ScalaHomeVersion(homePath, resolveVersion, _) =>
        val home = IO.resolve(extracted.currentProject.base, homePath)
        if (home.exists()) {
          val instance = ScalaInstance(home)(state.classLoaderCache.apply _)
          val version = resolveVersion.getOrElse(instance.actualVersion)
          (version, Some((home, instance)))
        } else {
          sys.error(s"Scala home directory did not exist: $home")
        }
      case NamedScalaVersion(v, _) => (v, None)
    }

    def logSwitchInfo(
        included: Seq[(ResolvedReference, ScalaVersion, Seq[ScalaVersion])],
        excluded: Seq[(ResolvedReference, Seq[ScalaVersion])]
    ) = {

      instance.foreach { case (home, instance) =>
        state.log.info(s"Using Scala home $home with actual version ${instance.actualVersion}")
      }
      if (switch.version.force) {
        state.log.info(s"Forcing Scala version to $version on all projects.")
      } else {
        included
          .groupBy(_._2)
          .foreach { case (selectedVersion, projects) =>
            state.log.info(
              s"Setting Scala version to $selectedVersion on ${projects.size} projects."
            )
          }
      }
      if (excluded.nonEmpty && !switch.verbose) {
        state.log.info(s"Excluded ${excluded.size} projects, run ++ $version -v for more details.")
      }

      def detailedLog(msg: => String) =
        if (switch.verbose) state.log.info(msg) else state.log.debug(msg)

      def logProject: (ResolvedReference, Seq[ScalaVersion]) => Unit = (ref, scalaVersions) => {
        val current = if (ref == currentRef) "*" else " "
        ref match {
          case proj: ProjectRef =>
            detailedLog(s"  $current ${proj.project} ${scalaVersions.mkString("(", ", ", ")")}")
          case _ => // don't log BuildRefs
        }
      }
      detailedLog("Switching Scala version on:")
      included.foreach { case (project, _, versions) => logProject(project, versions) }
      detailedLog("Excluding projects:")
      excluded.foreach(logProject.tupled)
    }

    val projects: Seq[(ResolvedReference, Option[ScalaVersion], Seq[ScalaVersion])] = {
      val projectScalaVersions =
        structure.allProjectRefs.map(proj => proj -> crossVersions(extracted, proj))
      if (switch.version.force) {
        projectScalaVersions.map { case (ref, options) =>
          (ref, Some(version), options)
        } ++ structure.units.keys
          .map(BuildRef.apply)
          .map(proj => (proj, Some(version), crossVersions(extracted, proj)))
      } else {
<<<<<<< HEAD
        projectScalaVersions.map { case (project, scalaVersions) =>
          val selector = SemanticSelector(version)
          scalaVersions.filter(v => selector.matches(VersionNumber(v))) match {
            case Nil          => (project, None, scalaVersions)
            case Seq(version) => (project, Some(version), scalaVersions)
            case multiple =>
              sys.error(
                s"Multiple crossScalaVersions matched query '$version': ${multiple.mkString(", ")}"
              )
          }
=======
        projectScalaVersions.map {
          case (project, scalaVersions) =>
            val selector = SemanticSelector(version)
            scalaVersions.filter(v => selector.matches(VersionNumber(v))) match {
              case Seq(version) => (project, Some(version), scalaVersions)
              case Nil          =>
                // The Scala version queried via ++, like ++2.13.1 was not found.
                // However, it's possible to keep the build going by falling back to a
                // binary-compatible Scala version if available.
                // In sbt 1.6.x (prior to https://github.com/sbt/sbt/pull/6946), we use to
                // use the queried ++2.13.1 version as the fallback, which was wrong and unsafe.
                // Instead this picks an actual Scala version listed in `crossScalaVersion`.
                val svOpt = scalaVersions.find(
                  CrossVersion.isScalaBinaryCompatibleWith(newVersion = version, _)
                )
                svOpt.foreach { sv =>
                  state.log.info(
                    s"Falling back ${project.project} to listed $sv instead of unlisted $version"
                  )
                }
                (project, svOpt, scalaVersions)
              case multiple =>
                sys.error(
                  s"Multiple crossScalaVersions matched query '$version': ${multiple.mkString(", ")}"
                )
            }
>>>>>>> 0a170626
        }
      }
    }

    val included = projects.collect { case (project, Some(version), scalaVersions) =>
      (project, version, scalaVersions)
    }
    val excluded = projects.collect { case (project, None, scalaVersions) =>
      (project, scalaVersions)
    }

    if (included.isEmpty) {
      if (isSelector(version))
        throw new MessageOnlyException(
          s"""Switch failed: no subprojects have a version matching "$version" in the crossScalaVersions setting."""
        )
      else
        throw new MessageOnlyException(
          s"""Switch failed: no subprojects list "$version" (or compatible version) in crossScalaVersions setting.
             |If you want to force it regardless, call ++ $version!""".stripMargin
        )
    }

    logSwitchInfo(included, excluded)

    (setScalaVersionsForProjects(instance, included, state, extracted), included.map(_._1))
  }

  // determine whether this is a 'specific' version or a selector
  // to be passed to SemanticSelector
  private def isSelector(version: String): Boolean =
    version.contains('*') || version.contains('x') || version.contains('X') || version.contains(
      ' '
    ) ||
      version.contains('<') || version.contains('>') || version.contains('|') || version.contains(
        '='
      )

  private def setScalaVersionsForProjects(
      instance: Option[(File, ScalaInstance)],
      projects: Seq[(ResolvedReference, String, Seq[String])],
      state: State,
      extracted: Extracted
  ): State = {
    import extracted._

    val newSettings = projects.flatMap { case (project, version, scalaVersions) =>
      val scope = Scope(Select(project), Zero, Zero, Zero)

      instance match {
        case Some((home, inst)) =>
          Seq(
            scope / scalaVersion := version,
            scope / crossScalaVersions := scalaVersions,
            scope / scalaHome := Some(home),
            scope / scalaInstance := inst,
          )
        case None =>
          Seq(
            scope / scalaVersion := version,
            scope / crossScalaVersions := scalaVersions,
            scope / scalaHome := None
          )
      }
    }

    val filterKeys: Set[AttributeKey[_]] = Set(scalaVersion, scalaHome, scalaInstance).map(_.key)

    val projectsContains: Reference => Boolean = projects.map(_._1).toSet.contains

    // Filter out any old scala version settings that were added, this is just for hygiene.
    val filteredRawAppend = session.rawAppend.filter(_.key match {
      case ScopedKey(Scope(Select(ref), Zero, Zero, Zero), key)
          if filterKeys.contains(key) && projectsContains(ref) =>
        false
      case _ => true
    })

    val newSession = session.copy(rawAppend = filteredRawAppend ++ newSettings)

    BuiltinCommands.reapply(newSession, structure, state)
  }

}<|MERGE_RESOLUTION|>--- conflicted
+++ resolved
@@ -119,17 +119,13 @@
   )(command: String): (Seq[ProjectRef], String) = {
     import extracted._
     import DefaultParsers._
-<<<<<<< HEAD
-    val parser = (OpOrID <~ charClass(_ == '/', "/")) ~ any.* map { case seg1 ~ cmd =>
-      (seg1, cmd.mkString)
-    }
-=======
-    val parser = ((('{' ~> URIClass <~ '}').? ~ OpOrID <~ '/') ~ any.*.string)
+    val parser = ((('{' ~> URIClass <~ '}').? ~ OpOrID <~ charClass(_ == '/', "/")) ~ any.*.string)
       .map { case uri ~ seg1 ~ cmd => (uri, seg1, cmd) }
->>>>>>> 0a170626
     Parser.parse(command, parser) match {
       case Right((uri, seg1, cmd)) =>
-        structure.allProjectRefs.find(p => uri.contains(p.build.toString) && seg1 == p.project) match {
+        structure.allProjectRefs.find(p =>
+          uri.contains(p.build.toString) && seg1 == p.project
+        ) match {
           case Some(proj) => (Seq(proj), cmd)
           case _          => (resolveAggregates(extracted), command)
         }
@@ -188,33 +184,18 @@
           .view
           .mapValues(_.map(_._2).toSet)
         val commandsByVersion = keysByVersion.toSeq
-<<<<<<< HEAD
           .flatMap { case (v, keys) =>
             val projects = keys.flatMap(project)
             keys.toSeq.flatMap { k =>
-              project(k).filter(projects.contains).flatMap { p =>
+              project(k).withFilter(projects.contains).flatMap { p =>
                 if (p == extracted.currentRef || !projects.contains(extracted.currentRef)) {
                   val parts =
-                    project(k).map(_.project) ++ k.scope.config.toOption.map { case ConfigKey(n) =>
-                      s"${n.head.toUpper}${n.tail}"
-                    } ++ k.scope.task.toOption.map(_.label) ++ Some(k.key.label)
-                  Some(v -> parts.mkString("", "/", fullArgs))
-                } else None
-=======
-          .flatMap {
-            case (v, keys) =>
-              val projects = keys.flatMap(project)
-              keys.toSeq.flatMap { k =>
-                project(k).withFilter(projects.contains).flatMap { p =>
-                  if (p == extracted.currentRef || !projects.contains(extracted.currentRef)) {
-                    val parts = project(k).map(p => s"{${p.build}}${p.project}") ++
+                    project(k).map(p => s"{${p.build}}${p.project}") ++
                       k.scope.config.toOption.map(c => c.name.capitalize) ++
                       k.scope.task.toOption.map(_.label) ++
                       Some(k.key.label)
-                    Some(v -> parts.mkString("", "/", fullArgs))
-                  } else None
-                }
->>>>>>> 0a170626
+                  Some(v -> parts.mkString("", "/", fullArgs))
+                } else None
               }
             }
           }
@@ -357,7 +338,6 @@
           .map(BuildRef.apply)
           .map(proj => (proj, Some(version), crossVersions(extracted, proj)))
       } else {
-<<<<<<< HEAD
         projectScalaVersions.map { case (project, scalaVersions) =>
           val selector = SemanticSelector(version)
           scalaVersions.filter(v => selector.matches(VersionNumber(v))) match {
@@ -368,34 +348,6 @@
                 s"Multiple crossScalaVersions matched query '$version': ${multiple.mkString(", ")}"
               )
           }
-=======
-        projectScalaVersions.map {
-          case (project, scalaVersions) =>
-            val selector = SemanticSelector(version)
-            scalaVersions.filter(v => selector.matches(VersionNumber(v))) match {
-              case Seq(version) => (project, Some(version), scalaVersions)
-              case Nil          =>
-                // The Scala version queried via ++, like ++2.13.1 was not found.
-                // However, it's possible to keep the build going by falling back to a
-                // binary-compatible Scala version if available.
-                // In sbt 1.6.x (prior to https://github.com/sbt/sbt/pull/6946), we use to
-                // use the queried ++2.13.1 version as the fallback, which was wrong and unsafe.
-                // Instead this picks an actual Scala version listed in `crossScalaVersion`.
-                val svOpt = scalaVersions.find(
-                  CrossVersion.isScalaBinaryCompatibleWith(newVersion = version, _)
-                )
-                svOpt.foreach { sv =>
-                  state.log.info(
-                    s"Falling back ${project.project} to listed $sv instead of unlisted $version"
-                  )
-                }
-                (project, svOpt, scalaVersions)
-              case multiple =>
-                sys.error(
-                  s"Multiple crossScalaVersions matched query '$version': ${multiple.mkString(", ")}"
-                )
-            }
->>>>>>> 0a170626
         }
       }
     }
