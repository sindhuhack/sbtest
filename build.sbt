--- conflicted
+++ resolved
@@ -46,11 +46,7 @@
 
 Global / semanticdbEnabled := !(Global / insideCI).value
 // Change main/src/main/scala/sbt/plugins/SemanticdbPlugin.scala too, if you change this.
-<<<<<<< HEAD
-Global / semanticdbVersion := "4.5.4"
-=======
 Global / semanticdbVersion := "4.5.9"
->>>>>>> 290925fd
 val excludeLint = SettingKey[Set[Def.KeyedInitialize[_]]]("excludeLintKeys")
 Global / excludeLint := (Global / excludeLint).?.value.getOrElse(Set.empty)
 Global / excludeLint += componentID
