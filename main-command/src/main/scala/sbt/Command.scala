/*
 * sbt
 * Copyright 2023, Scala center
 * Copyright 2011 - 2022, Lightbend, Inc.
 * Copyright 2008 - 2010, Mark Harrah
 * Licensed under Apache License 2.0 (see LICENSE)
 */

package sbt

import sbt.internal.inc.ReflectUtilities
import sbt.internal.util.complete.{ DefaultParsers, EditDistance, Parser }
import sbt.internal.util.Types.const
import sbt.internal.util.{ AttributeKey, AttributeMap, Util }
import sbt.internal.util.Util.{ nilSeq }

/**
 * An operation that can be executed from the sbt console.
 *
 * <p>The operation takes a [[sbt.State State]] as a parameter and returns a [[sbt.State State]].
 * This means that a command can look at or modify other sbt settings, for example.
 * Typically you would resort to a command when you need to do something that's impossible in a regular task.
 */
sealed trait Command {
  def help: State => Help
  def parser: State => Parser[() => State]

  def tags: AttributeMap
  def tag[T](key: AttributeKey[T], value: T): Command

  def nameOption: Option[String] = this match {
    case sc: SimpleCommand => Some(sc.name)
    case _                 => None
  }
}

private[sbt] final class SimpleCommand(
    val name: String,
    private[sbt] val help0: Help,
    val parser: State => Parser[() => State],
    val tags: AttributeMap
) extends Command {

  assert(Command validID name, s"'$name' is not a valid command name.")

  def help = const(help0)

  def tag[T](key: AttributeKey[T], value: T): SimpleCommand =
    new SimpleCommand(name, help0, parser, tags.put(key, value))

  override def toString = s"SimpleCommand($name)"
}

private[sbt] final class ArbitraryCommand(
    val parser: State => Parser[() => State],
    val help: State => Help,
    val tags: AttributeMap,
    override val nameOption: Option[String]
) extends Command {
  def this(parser: State => Parser[() => State], help: State => Help, tags: AttributeMap) =
    this(parser, help, tags, None)
  def tag[T](key: AttributeKey[T], value: T): ArbitraryCommand =
    new ArbitraryCommand(parser, help, tags.put(key, value))
}

// format: off

object Command {
  import DefaultParsers._

  // Lowest-level command construction

  def make(name: String, help: Help = Help.empty)(parser: State => Parser[() => State]): Command =
    new SimpleCommand(name, help, parser, AttributeMap.empty)

  def make(name: String, briefHelp: (String, String), detail: String)(
      parser: State => Parser[() => State]
  ): Command =
    make(name, Help(name, briefHelp, detail))(parser)

  // General command construction

  /** Construct a command with the given name, parser and effect. */
  def apply[T](name: String, help: Help = Help.empty)(
      parser: State => Parser[T]
  )(effect: (State, T) => State): Command =
    make(name, help)(applyEffect(parser)(effect))

  def apply[T](name: String, briefHelp: (String, String), detail: String)(
      parser: State => Parser[T]
  )(effect: (State, T) => State): Command =
    apply(name, Help(name, briefHelp, detail))(parser)(effect)

  // No-argument command construction

  /** Construct a no-argument command with the given name and effect. */
  def command(name: String, help: Help = Help.empty)(f: State => State): Command =
    make(name, help)(state => success(() => f(state)))

  def command(name: String, briefHelp: String, detail: String)(f: State => State): Command =
    command(name, Help(name, (name, briefHelp), detail))(f)

  // Single-argument command construction

  /** Construct a single-argument command with the given name and effect. */
  def single(name: String, help: Help = Help.empty)(f: (State, String) => State): Command =
    make(name, help)(state => token(trimmed(spacedAny(name)) map apply1(f, state)))

  def single(name: String, briefHelp: (String, String), detail: String)(
      f: (State, String) => State
  ): Command =
    single(name, Help(name, briefHelp, detail))(f)

  // Multi-argument command construction

  /** Construct a multi-argument command with the given name, tab completion display and effect. */
  def args(name: String, display: String, help: Help = Help.empty)(
      f: (State, Seq[String]) => State
  ): Command =
    make(name, help)(state => spaceDelimited(display) map apply1(f, state))

  def args(name: String, briefHelp: (String, String), detail: String, display: String)(
      f: (State, Seq[String]) => State
  ): Command =
    args(name, display, Help(name, briefHelp, detail))(f)

  // create ArbitraryCommand

  def customHelp(parser: State => Parser[() => State], help: State => Help): Command =
    new ArbitraryCommand(parser, help, AttributeMap.empty)

  private[sbt] def custom(parser: State => Parser[() => State], help: Help, name: String): Command =
    new ArbitraryCommand(parser, const(help), AttributeMap.empty, Some(name))
  def custom(parser: State => Parser[() => State], help: Help = Help.empty): Command =
    customHelp(parser, const(help))

  def arb[T](parser: State => Parser[T], help: Help = Help.empty)(
      effect: (State, T) => State
  ): Command =
    custom(applyEffect(parser)(effect), help)

  // misc Command object utilities

  def validID(name: String): Boolean = DefaultParsers.matches(OpOrID, name)

  def applyEffect[T](p: Parser[T])(f: T => State): Parser[() => State] = p map (t => () => f(t))

  def applyEffect[T](
      parser: State => Parser[T]
  )(effect: (State, T) => State): State => Parser[() => State] =
    s => applyEffect(parser(s))(t => effect(s, t))

  def combine(cmds: Seq[Command]): State => Parser[() => State] = {
    val (simple, arbs) = separateCommands(cmds)
    state =>
      arbs.map(_.parser(state)).foldLeft(simpleParser(simple)(state))(_ | _)
  }

  private[this] def separateCommands(
      cmds: Seq[Command]
  ): (Seq[SimpleCommand], Seq[ArbitraryCommand]) =
    Util.separate(cmds) { case s: SimpleCommand => Left(s); case a: ArbitraryCommand => Right(a) }

  private[this] def apply1[A, B, C](f: (A, B) => C, a: A): B => () => C = b => () => f(a, b)

  def simpleParser(cmds: Seq[SimpleCommand]): State => Parser[() => State] =
    simpleParser(cmds.map(sc => (sc.name, argParser(sc))).toMap)

  private[this] def argParser(sc: SimpleCommand): State => Parser[() => State] = {
    def usageError = s"${sc.name} usage:" + Help.message(sc.help0, None)
    s =>
      (Parser.softFailure(usageError, definitive = true): Parser[() => State]) | sc.parser(s)
  }

  def simpleParser(
      commandMap: Map[String, State => Parser[() => State]]
  ): State => Parser[() => State] =
    state =>
      token(OpOrID examples commandMap.keys.toSet) flatMap (
          id =>
            (commandMap get id) match {
              case None    => failure(invalidValue("command", commandMap.keys)(id))
              case Some(c) => c(state)
            }
    )

  // overload instead of default parameter to keep binary compatibility
  @deprecated("Use overload that takes the onParseError callback", since = "1.9.4")
  def process(command: String, state: State): State = process(command, state, _ => ())

  def process(command: String, state: State, onParseError: String => Unit): State = {
    (if (command.contains(";")) parse(command, state.combinedParser)
    else parse(command, state.nonMultiParser)) match {
      case Right(s) => s() // apply command.  command side effects happen here
      case Left(errMsg) =>
<<<<<<< HEAD
        state.log.error(errMsg)
=======
        state.log error errMsg
        onParseError(errMsg)
>>>>>>> 0a170626
        state.fail
    }
  }

  def invalidValue(label: String, allowed: Iterable[String])(value: String): String =
    s"Not a valid $label: $value" + similar(value, allowed)

  def similar(value: String, allowed: Iterable[String]): String = {
    val suggested = if (value.length > 2) suggestions(value, allowed.toSeq) else nilSeq
    if (suggested.isEmpty) "" else suggested.mkString(" (similar: ", ", ", ")")
  }

  def suggestions(
      a: String,
      bs: Seq[String],
      maxDistance: Int = 3,
      maxSuggestions: Int = 3
  ): Seq[String] =
    bs map (b => (b, distance(a, b))) filter (_._2 <= maxDistance) sortBy (_._2) take (maxSuggestions) map (_._1)

  def distance(a: String, b: String): Int =
    EditDistance.levenshtein(
      a,
      b,
      insertCost = 1,
      deleteCost = 1,
      subCost = 2,
      matchCost = -1,
      caseCost = 1,
      transpositions = true
    )

  def spacedAny(name: String): Parser[String] = spacedC(name, any)

  def spacedC(name: String, c: Parser[Char]): Parser[String] =
    ((c & opOrIDSpaced(name)) ~ c.+) map { case (f, rem) => (f +: rem).mkString }
}

// format: on

trait Help {
  def detail: Map[String, String]
  def brief: Seq[(String, String)]
  def more: Set[String]
  def ++(o: Help): Help
}

private final class Help0(
    val brief: Seq[(String, String)],
    val detail: Map[String, String],
    val more: Set[String]
) extends Help {
  def ++(h: Help): Help =
    new Help0(
      Help0.this.brief ++ h.brief,
      Map(Help0.this.detail.toSeq ++ h.detail.toSeq: _*),
      more ++ h.more
    )
}

object Help {
  val empty: Help = briefDetail(Nil)

  def apply(name: String, briefHelp: (String, String), detail: String): Help =
    apply(briefHelp, Map((name, detail)))

  def apply(briefHelp: (String, String), detailedHelp: Map[String, String] = Map.empty): Help =
    apply(briefHelp :: Nil, detailedHelp)

  def apply(briefHelp: Seq[(String, String)], detailedHelp: Map[String, String]): Help =
    apply(briefHelp, detailedHelp, Set.empty[String])

  def apply(
      briefHelp: Seq[(String, String)],
      detailedHelp: Map[String, String],
      more: Set[String]
  ): Help =
    new Help0(briefHelp, detailedHelp, more)

  def more(name: String, detailedHelp: String): Help =
    apply(Nil, Map(name -> detailedHelp), Set(name))
  def briefDetail(help: Seq[(String, String)]): Help = apply(help, help.toMap)
  def briefOnly(help: Seq[(String, String)]): Help = apply(help, Map.empty[String, String])
  def detailOnly(help: Seq[(String, String)]): Help = apply(Nil, help.toMap)

  import CommandUtil._

  def message(h: Help, arg: Option[String]): String =
    arg match {
      case Some(x) => detail(x, h.detail)
      case None =>
        val brief = aligned("  ", "   ", h.brief).mkString("\n", "\n", "\n")
        val more = h.more
        if (more.isEmpty)
          brief
        else
          brief + "\n" + moreMessage(more.toSeq.sorted)
    }

  def moreMessage(more: Seq[String]): String =
    more.mkString("More command help available using 'help <command>' for:\n  ", ", ", "\n")
}

trait CommandDefinitions extends (State => State) {
  def commands: Seq[Command] = ReflectUtilities.allValsC(this, classOf[Command]).values.toSeq
  def apply(s: State): State = s ++ commands
}<|MERGE_RESOLUTION|>--- conflicted
+++ resolved
@@ -193,12 +193,8 @@
     else parse(command, state.nonMultiParser)) match {
       case Right(s) => s() // apply command.  command side effects happen here
       case Left(errMsg) =>
-<<<<<<< HEAD
         state.log.error(errMsg)
-=======
-        state.log error errMsg
         onParseError(errMsg)
->>>>>>> 0a170626
         state.fail
     }
   }
