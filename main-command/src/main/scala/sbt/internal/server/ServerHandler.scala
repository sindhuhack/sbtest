/*
 * sbt
 * Copyright 2023, Scala center
 * Copyright 2011 - 2022, Lightbend, Inc.
 * Copyright 2008 - 2010, Mark Harrah
 * Licensed under Apache License 2.0 (see LICENSE)
 */

package sbt
package internal
package server

import sjsonnew.JsonFormat
import sbt.internal.protocol._
import sbt.util.Logger
import sbt.protocol.{ CompletionParams => CP, SettingQuery => Q }
import sbt.internal.langserver.{ CancelRequestParams => CRP }

/**
 * ServerHandler allows plugins to extend sbt server.
 * It's a wrapper around curried function ServerCallback => JsonRpcRequestMessage => Unit.
 */
final class ServerHandler(val handler: ServerCallback => ServerIntent) {
  override def toString: String = s"Serverhandler(...)"
}

object ServerHandler {
  def apply(handler: ServerCallback => ServerIntent): ServerHandler =
    new ServerHandler(handler)

  lazy val fallback: ServerHandler = ServerHandler({ handler =>
    ServerIntent(
<<<<<<< HEAD
      onRequest = { case x => handler.log.debug(s"Unhandled request received: ${x.method}: $x") },
      onResponse = { case x => handler.log.debug(s"Unhandled responce received") },
      onNotification = { case x =>
        handler.log.debug(s"Unhandled notification received: ${x.method}: $x")
=======
      onRequest = { case x  => handler.log.debug(s"Unhandled request received: ${x.method}: $x") },
      onResponse = { case x => handler.log.debug(s"Unhandled response received") },
      onNotification = {
        case x => handler.log.debug(s"Unhandled notification received: ${x.method}: $x")
>>>>>>> 0a170626
      },
    )
  })
}

final class ServerIntent(
    val onRequest: PartialFunction[JsonRpcRequestMessage, Unit],
    val onResponse: PartialFunction[JsonRpcResponseMessage, Unit],
    val onNotification: PartialFunction[JsonRpcNotificationMessage, Unit]
) {
  override def toString: String = s"ServerIntent(...)"
}

object ServerIntent {
  def apply(
      onRequest: PartialFunction[JsonRpcRequestMessage, Unit],
      onResponse: PartialFunction[JsonRpcResponseMessage, Unit],
      onNotification: PartialFunction[JsonRpcNotificationMessage, Unit]
  ): ServerIntent =
    new ServerIntent(onRequest, onResponse, onNotification)

  def request(onRequest: PartialFunction[JsonRpcRequestMessage, Unit]): ServerIntent =
    new ServerIntent(onRequest, PartialFunction.empty, PartialFunction.empty)

  def response(onResponse: PartialFunction[JsonRpcResponseMessage, Unit]): ServerIntent =
    new ServerIntent(PartialFunction.empty, onResponse, PartialFunction.empty)
  def notify(onNotification: PartialFunction[JsonRpcNotificationMessage, Unit]): ServerIntent =
    new ServerIntent(PartialFunction.empty, PartialFunction.empty, onNotification)
}

/**
 * Interface to invoke JSON-RPC response.
 */
trait ServerCallback {
  def jsonRpcRespond[A: JsonFormat](event: A, execId: Option[String]): Unit
  def jsonRpcRespondError(execId: Option[String], code: Long, message: String): Unit
  def jsonRpcNotify[A: JsonFormat](method: String, params: A): Unit
  def appendExec(exec: Exec): Boolean
  def appendExec(commandLine: String, requestId: Option[String]): Boolean
  def log: Logger
  def name: String

  private[sbt] def authOptions: Set[ServerAuthentication]
  private[sbt] def authenticate(token: String): Boolean
  private[sbt] def setInitialized(value: Boolean): Unit
  private[sbt] def onSettingQuery(execId: Option[String], req: Q): Unit
  private[sbt] def onCompletionRequest(execId: Option[String], cp: CP): Unit
  private[sbt] def onCancellationRequest(execId: Option[String], crp: CRP): Unit
}<|MERGE_RESOLUTION|>--- conflicted
+++ resolved
@@ -30,17 +30,10 @@
 
   lazy val fallback: ServerHandler = ServerHandler({ handler =>
     ServerIntent(
-<<<<<<< HEAD
       onRequest = { case x => handler.log.debug(s"Unhandled request received: ${x.method}: $x") },
       onResponse = { case x => handler.log.debug(s"Unhandled responce received") },
       onNotification = { case x =>
         handler.log.debug(s"Unhandled notification received: ${x.method}: $x")
-=======
-      onRequest = { case x  => handler.log.debug(s"Unhandled request received: ${x.method}: $x") },
-      onResponse = { case x => handler.log.debug(s"Unhandled response received") },
-      onNotification = {
-        case x => handler.log.debug(s"Unhandled notification received: ${x.method}: $x")
->>>>>>> 0a170626
       },
     )
   })
