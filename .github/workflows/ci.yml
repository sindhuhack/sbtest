--- conflicted
+++ resolved
@@ -40,15 +40,9 @@
             java: 8
             distribution: adopt
             jobtype: 7
-<<<<<<< HEAD
-          - os: macos-12
-            java: 8
-            distribution: adopt
-=======
           - os: macos-latest
             java: 17
             distribution: temurin
->>>>>>> 0a170626
             jobtype: 8
           - os: windows-2019
             java: 8
@@ -58,209 +52,175 @@
     env:
       JAVA_OPTS: -Xms800M -Xmx2G -Xss6M -XX:ReservedCodeCacheSize=128M -server -Dsbt.io.virtual=false -Dfile.encoding=UTF-8
       JVM_OPTS: -Xms800M -Xmx2G -Xss6M -XX:ReservedCodeCacheSize=128M -server -Dsbt.io.virtual=false -Dfile.encoding=UTF-8
-<<<<<<< HEAD
       UTIL_TESTS: "utilControl/test utilInterface/test utilLogging/test utilPosition/test utilRelation/test utilScripted/test"
-=======
-      SCALA_212: 2.12.19
-      SCALA_3: 3.1.0
-      UTIL_TESTS: "utilCache/test utilControl/test utilInterface/test utilLogging/test utilPosition/test utilRelation/test utilScripted/test utilTracking/test"
->>>>>>> 0a170626
       SBT_LOCAL: false
       TEST_SBT_VER: 1.5.0
       SBT_ETC_FILE: $HOME/etc/sbt/sbtopts
       JDK11: adopt@1.11.0-9
       SPARK_LOCAL_IP: "127.0.0.1"
     steps:
-    - name: Checkout sbt/sbt
-      uses: actions/checkout@v4
-    - name: Checkout sbt/io
-      uses: actions/checkout@v4
-      with:
-        repository: sbt/io
-        ref: develop
-        path: io
-    - name: Checkout sbt/librarymanagement
-      uses: actions/checkout@v4
-      with:
-        repository: sbt/librarymanagement
-        ref: develop
-        path: librarymanagement
-    - name: Checkout sbt/zinc
-      uses: actions/checkout@v4
-      with:
-        repository: sbt/zinc
-        ref: wip/sbt-2.x
-        path: zinc
-    - name: Setup JDK
-      uses: actions/setup-java@v4
-      with:
-        distribution: "${{ matrix.distribution }}"
-        java-version: "${{ matrix.java }}"
-    - name: Set up Python 3.12
-      uses: actions/setup-python@v5
-      with:
-        python-version: 3.12
-    - name: Coursier cache
-      uses: coursier/cache-action@v6
-<<<<<<< HEAD
-    # - name: Cache sbt
-    #  uses: actions/cache@v3
-    #  with:
-    #    path: ~/.sbt
-    #    key: ${{ runner.os }}-sbt-cache-${{ hashFiles('**/*.sbt') }}-${{ hashFiles('project/build.properties') }}
-=======
-    - name: Cache sbt
-      uses: actions/cache@v4
-      with:
-        path: ~/.sbt
-        key: ${{ runner.os }}-sbt-cache-${{ hashFiles('**/*.sbt') }}-${{ hashFiles('project/build.properties') }}
->>>>>>> 0a170626
-    - name: Setup Windows C++ toolchain
-      uses: ilammy/msvc-dev-cmd@v1
-      if: ${{ matrix.os == 'windows-2019' }}
-    - name: Pre-test cleanup
-      shell: bash
-      run: |
-        rm -rf "$HOME/.sbt/scripted/" || true
-        rm -rf "$HOME/.ivy2/local" || true
-        rm -r $(find $HOME/.sbt/boot -name "*-SNAPSHOT") || true
-    - name: Publish local Zinc
-      shell: bash
-      run: |
-        ./sbt -v lowerUtils/publishLocal
-        cd zinc/
-        sbt publishLocal
-    - name: Build and test (1)
-      if: ${{ matrix.jobtype == 1 }}
-      shell: bash
-      run: |
-        rm -rf "$HOME/.sbt/boot/" || true
-        # ./sbt -v --client mimaReportBinaryIssues
-        ./sbt -v --client javafmtCheck
-        ./sbt -v --client "Test/javafmtCheck"
-        ./sbt -v --client scalafmtCheckAll
-        ./sbt -v --client scalafmtSbtCheck
-        ./sbt -v --client serverTestProj/scalafmtCheckAll
-        # ./sbt -v --client headerCheck
-        # ./sbt -v --client "Test/headerCheck"
-        ./sbt -v --client "Test/compile"
-        ./sbt -v --client publishLocal
-        ./sbt -v --client test
-        ./sbt -v --client "serverTestProj/test"
-        # ./sbt -v --client doc
-        ./sbt -v --client "all $UTIL_TESTS"
-        ./sbt -v --client ++2.13.x
-        ./sbt -v --client "all $UTIL_TESTS"
-<<<<<<< HEAD
-        ./sbt -v --client ++2.12.x
-=======
-        ./sbt -v --client ++2.13.x
->>>>>>> 0a170626
-        ./sbt -v --client "all $UTIL_TESTS"
-    - name: Build and test (2)
-      if: ${{ matrix.jobtype == 2 }}
-      shell: bash
-      run: |
-        ./sbt -v "scripted actions/* apiinfo/* compiler-project/* ivy-deps-management/* reporter/* tests/* classloader-cache/* package/*"
-        # ./sbt -v "scripted watch/*"
-    - name: Build and test (3)
-      if: ${{ matrix.jobtype == 3 }}
-      shell: bash
-      run: |
-        # ./sbt -v "dependencyTreeProj/publishLocal; scripted dependency-graph/*"
-        ./sbt -v --client "scripted dependency-management/* project-load/* java/* run/*"
-        # ./sbt -v --client "scripted plugins/*"
-        # ./sbt -v --client "scripted nio/*"
-    - name: Build and test (4)
-      if: ${{ matrix.jobtype == 4 }}
-      shell: bash
-      run: |
-        # ./sbt -v "repoOverrideTest:scripted dependency-management/*"
-        ./sbt -v "scripted source-dependencies/*"
-        # ./sbt -v "scripted project/*"
-    - name: Build and test (5)
-      if: ${{ matrix.jobtype == 5 }}
-      shell: bash
-      run: |
-<<<<<<< HEAD
-        ./sbt -v --client test
-        ./sbt -v --client "++2.13.x; all $UTIL_TESTS"
-        ./sbt -v --client "++2.12.x; all $UTIL_TESTS"
-    # - name: Build and test (6)
-    #  if: ${{ matrix.jobtype == 6 }}
-    #  shell: bash
-    #  run: |
-    #    # build from fresh IO, LM, and Zinc
-    #    BUILD_VERSION="1.5.0-SNAPSHOT"
-    #    cd io
-    #    sbt -v -Dsbt.build.version=${BUILD_VERSION} +publishLocal
-    #    cd ../
-    #    sbt -Dsbtlm.path=$HOME/work/sbt/sbt/librarymanagement -Dsbtzinc.path=$HOME/work/sbt/sbt/zinc -Dsbt.build.version=$BUILD_VERSION -Dsbt.build.fatal=false "+lowerUtils/publishLocal; {librarymanagement}/publishLocal; {zinc}/publishLocal; upperModules/publishLocal"
-    #    rm -r $(find $HOME/.sbt/boot -name "*-SNAPSHOT") || true
-    #    sbt -v -Dsbt.version=$BUILD_VERSION "++$SCALA_213; all $UTIL_TESTS; ++$SCALA_212; all $UTIL_TESTS; scripted actions/* source-dependencies/*1of3 dependency-management/*1of4 java/*"
-=======
-        ./sbt -v "++2.13.x; all utilControl/test utilRelation/test utilPosition/test; ++$SCALA_3!; all utilControl/test utilRelation/test utilPosition/test"
-    - name: Build and test (6)
-      if: ${{ matrix.jobtype == 6 }}
-      shell: bash
-      run: |
-        # build from fresh IO, LM, and Zinc
-        BUILD_VERSION="1.5.0-SNAPSHOT"
-        cd io
-        sbt -v -Dsbt.build.version=${BUILD_VERSION} +publishLocal
-        cd ../
-        sbt -Dsbtlm.path=$HOME/work/sbt/sbt/librarymanagement -Dsbtzinc.path=$HOME/work/sbt/sbt/zinc -Dsbt.build.version=$BUILD_VERSION -Dsbt.build.fatal=false "+lowerUtils/publishLocal; {librarymanagement}/publishLocal; {zinc}/publishLocal; upperModules/publishLocal"
-        rm -r $(find $HOME/.sbt/boot -name "*-SNAPSHOT") || true
-        sbt -v -Dsbt.version=$BUILD_VERSION "++2.13.x; all $UTIL_TESTS; ++$SCALA_212; all $UTIL_TESTS; scripted actions/* source-dependencies/*1of3 dependency-management/*1of4 java/*"
->>>>>>> 0a170626
-    - name: Build and test (7)
-      if: ${{ matrix.jobtype == 7 }}
-      shell: bash
-      run: |
-        # test building sbtn on Linux
-        sbt "-Dsbt.io.virtual=false" nativeImage
-        # test launcher script
-        echo build using JDK 8 test using JDK 8 and JDK 11
-        cd launcher-package
-        sbt -Dsbt.build.version=$TEST_SBT_VER rpm:packageBin debian:packageBin
-        sbt -Dsbt.build.version=$TEST_SBT_VER integrationTest/test
-        cd citest && ./test.sh
-        $HOME/bin/jabba install $JDK11 && exec $HOME/bin/jabba which --home $JDK11
-        java -Xmx32m -version
-        ./test.sh
-    - name: Build and test (8)
-      if: ${{ matrix.jobtype == 8 }}
-      shell: bash
-      run: |
-        # test building sbtn on macOS
-        ./sbt "-Dsbt.io.virtual=false" nativeImage
-        # test launcher script
-        cd launcher-package
-        bin/coursier resolve
-        ../sbt -Dsbt.build.version=$TEST_SBT_VER integrationTest/test
-        # This fails due to the JLine issue
-        # cd citest && ./test.sh
-    - name: Build and test (9)
-      if: ${{ matrix.jobtype == 9 }}
-      shell: bash
-      run: |
-        # test building sbtn on Windows
-        sbt "-Dsbt.io.virtual=false" nativeImage
-        # test launcher script
-        echo build using JDK 8, test using JDK 8, on Windows
-        cd launcher-package
-        bin/coursier.bat resolve
-        sbt -Dsbt.build.version=$TEST_SBT_VER integrationTest/test
-        cd citest
-        ./test.bat
-        test3/test3.bat
-    - name: Cleanup
-      shell: bash
-      run: |
-        rm -rf "$HOME/.sbt/scripted/" || true
-        rm -rf "$HOME/.ivy2/local" || true
-        rm -r $(find $HOME/.sbt/boot -name "*-SNAPSHOT") || true
-        find $HOME/Library/Caches/Coursier/v1        -name "ivydata-*.properties" -delete || true
-        find $HOME/.ivy2/cache                       -name "ivydata-*.properties" -delete || true
-        find $HOME/.cache/coursier/v1                -name "ivydata-*.properties" -delete || true
-        find $HOME/.sbt                              -name "*.lock"               -delete || true+      - name: Checkout sbt/sbt
+        uses: actions/checkout@v4
+      - name: Checkout sbt/io
+        uses: actions/checkout@v4
+        with:
+          repository: sbt/io
+          ref: develop
+          path: io
+      - name: Checkout sbt/librarymanagement
+        uses: actions/checkout@v4
+        with:
+          repository: sbt/librarymanagement
+          ref: develop
+          path: librarymanagement
+      - name: Checkout sbt/zinc
+        uses: actions/checkout@v4
+        with:
+          repository: sbt/zinc
+          ref: wip/sbt-2.x
+          path: zinc
+      - name: Setup JDK
+        uses: actions/setup-java@v4
+        with:
+          distribution: "${{ matrix.distribution }}"
+          java-version: "${{ matrix.java }}"
+      - name: Set up Python 3.12
+        uses: actions/setup-python@v5
+        with:
+          python-version: 3.12
+      - name: Coursier cache
+        uses: coursier/cache-action@v6
+      # - name: Cache sbt
+      #  uses: actions/cache@v3
+      #  with:
+      #    path: ~/.sbt
+      #    key: ${{ runner.os }}-sbt-cache-${{ hashFiles('**/*.sbt') }}-${{ hashFiles('project/build.properties') }}
+      - name: Setup Windows C++ toolchain
+        uses: ilammy/msvc-dev-cmd@v1
+        if: ${{ matrix.os == 'windows-2019' }}
+      - name: Pre-test cleanup
+        shell: bash
+        run: |
+          rm -rf "$HOME/.sbt/scripted/" || true
+          rm -rf "$HOME/.ivy2/local" || true
+          rm -r $(find $HOME/.sbt/boot -name "*-SNAPSHOT") || true
+      - name: Publish local Zinc
+        shell: bash
+        run: |
+          ./sbt -v lowerUtils/publishLocal
+          cd zinc/
+          sbt publishLocal
+      - name: Build and test (1)
+        if: ${{ matrix.jobtype == 1 }}
+        shell: bash
+        run: |
+          rm -rf "$HOME/.sbt/boot/" || true
+          # ./sbt -v --client mimaReportBinaryIssues
+          ./sbt -v --client javafmtCheck
+          ./sbt -v --client "Test/javafmtCheck"
+          ./sbt -v --client scalafmtCheckAll
+          ./sbt -v --client scalafmtSbtCheck
+          ./sbt -v --client serverTestProj/scalafmtCheckAll
+          # ./sbt -v --client headerCheck
+          # ./sbt -v --client "Test/headerCheck"
+          ./sbt -v --client "Test/compile"
+          ./sbt -v --client publishLocal
+          ./sbt -v --client test
+          ./sbt -v --client "serverTestProj/test"
+          # ./sbt -v --client doc
+          ./sbt -v --client "all $UTIL_TESTS"
+          ./sbt -v --client ++2.13.x
+          ./sbt -v --client "all $UTIL_TESTS"
+          ./sbt -v --client ++2.12.x
+          ./sbt -v --client "all $UTIL_TESTS"
+      - name: Build and test (2)
+        if: ${{ matrix.jobtype == 2 }}
+        shell: bash
+        run: |
+          ./sbt -v "scripted actions/* apiinfo/* compiler-project/* ivy-deps-management/* reporter/* tests/* classloader-cache/* package/*"
+          # ./sbt -v "scripted watch/*"
+      - name: Build and test (3)
+        if: ${{ matrix.jobtype == 3 }}
+        shell: bash
+        run: |
+          # ./sbt -v "dependencyTreeProj/publishLocal; scripted dependency-graph/*"
+          ./sbt -v --client "scripted dependency-management/* project-load/* java/* run/*"
+          # ./sbt -v --client "scripted plugins/*"
+          # ./sbt -v --client "scripted nio/*"
+      - name: Build and test (4)
+        if: ${{ matrix.jobtype == 4 }}
+        shell: bash
+        run: |
+          # ./sbt -v "repoOverrideTest:scripted dependency-management/*"
+          ./sbt -v "scripted source-dependencies/*"
+          # ./sbt -v "scripted project/*"
+      - name: Build and test (5)
+        if: ${{ matrix.jobtype == 5 }}
+        shell: bash
+        run: |
+          ./sbt -v --client test
+          ./sbt -v --client "++2.13.x; all $UTIL_TESTS"
+          ./sbt -v --client "++2.12.x; all $UTIL_TESTS"
+      # - name: Build and test (6)
+      #  if: ${{ matrix.jobtype == 6 }}
+      #  shell: bash
+      #  run: |
+      #    # build from fresh IO, LM, and Zinc
+      #    BUILD_VERSION="1.5.0-SNAPSHOT"
+      #    cd io
+      #    sbt -v -Dsbt.build.version=${BUILD_VERSION} +publishLocal
+      #    cd ../
+      #    sbt -Dsbtlm.path=$HOME/work/sbt/sbt/librarymanagement -Dsbtzinc.path=$HOME/work/sbt/sbt/zinc -Dsbt.build.version=$BUILD_VERSION -Dsbt.build.fatal=false "+lowerUtils/publishLocal; {librarymanagement}/publishLocal; {zinc}/publishLocal; upperModules/publishLocal"
+      #    rm -r $(find $HOME/.sbt/boot -name "*-SNAPSHOT") || true
+      #    sbt -v -Dsbt.version=$BUILD_VERSION "++$SCALA_213; all $UTIL_TESTS; ++$SCALA_212; all $UTIL_TESTS; scripted actions/* source-dependencies/*1of3 dependency-management/*1of4 java/*"
+      - name: Build and test (7)
+        if: ${{ matrix.jobtype == 7 }}
+        shell: bash
+        run: |
+          # test building sbtn on Linux
+          sbt "-Dsbt.io.virtual=false" nativeImage
+          # test launcher script
+          echo build using JDK 8 test using JDK 8 and JDK 11
+          cd launcher-package
+          sbt -Dsbt.build.version=$TEST_SBT_VER rpm:packageBin debian:packageBin
+          sbt -Dsbt.build.version=$TEST_SBT_VER integrationTest/test
+          cd citest && ./test.sh
+          $HOME/bin/jabba install $JDK11 && exec $HOME/bin/jabba which --home $JDK11
+          java -Xmx32m -version
+          ./test.sh
+      - name: Build and test (8)
+        if: ${{ matrix.jobtype == 8 }}
+        shell: bash
+        run: |
+          # test building sbtn on macOS
+          ./sbt "-Dsbt.io.virtual=false" nativeImage
+          # test launcher script
+          cd launcher-package
+          bin/coursier resolve
+          ../sbt -Dsbt.build.version=$TEST_SBT_VER integrationTest/test
+          # This fails due to the JLine issue
+          # cd citest && ./test.sh
+      - name: Build and test (9)
+        if: ${{ matrix.jobtype == 9 }}
+        shell: bash
+        run: |
+          # test building sbtn on Windows
+          sbt "-Dsbt.io.virtual=false" nativeImage
+          # test launcher script
+          echo build using JDK 8, test using JDK 8, on Windows
+          cd launcher-package
+          bin/coursier.bat resolve
+          sbt -Dsbt.build.version=$TEST_SBT_VER integrationTest/test
+          cd citest
+          ./test.bat
+          test3/test3.bat
+      - name: Cleanup
+        shell: bash
+        run: |
+          rm -rf "$HOME/.sbt/scripted/" || true
+          rm -rf "$HOME/.ivy2/local" || true
+          rm -r $(find $HOME/.sbt/boot -name "*-SNAPSHOT") || true
+          find $HOME/Library/Caches/Coursier/v1        -name "ivydata-*.properties" -delete || true
+          find $HOME/.ivy2/cache                       -name "ivydata-*.properties" -delete || true
+          find $HOME/.cache/coursier/v1                -name "ivydata-*.properties" -delete || true
+          find $HOME/.sbt                              -name "*.lock"               -delete || true