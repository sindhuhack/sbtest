<<<<<<< HEAD
lazy val scala3 = "3.2.1"
lazy val scala213 = "2.13.1"
=======
lazy val scala212 = "2.12.19"
lazy val scala213 = "2.13.12"
>>>>>>> 0a170626

crossScalaVersions := Seq(scala3, scala213)
ThisBuild / scalaVersion       := scala3

lazy val rootProj = (project in file("."))
  .aggregate(libProj, fooPlugin, externalProj)
  .settings(
    crossScalaVersions := Nil,
    addCommandAlias("build", "compile")
  )

lazy val libProj = (project in file("lib"))
  .settings(
    name := "foo-lib"
  )

lazy val fooPlugin = (project in file("sbt-foo"))
  .enablePlugins(SbtPlugin)
  .settings(
    name := "sbt-foo",
    crossScalaVersions := Seq(scala3),
  )

lazy val extrasProj = (project in file("extras"))
  .settings(
    name := "foo-extras",
  )
<<<<<<< HEAD
=======

lazy val externalProj = ProjectRef(file("ref"), "external")
>>>>>>> 0a170626
<|MERGE_RESOLUTION|>--- conflicted
+++ resolved
@@ -1,13 +1,8 @@
-<<<<<<< HEAD
 lazy val scala3 = "3.2.1"
 lazy val scala213 = "2.13.1"
-=======
-lazy val scala212 = "2.12.19"
-lazy val scala213 = "2.13.12"
->>>>>>> 0a170626
 
 crossScalaVersions := Seq(scala3, scala213)
-ThisBuild / scalaVersion       := scala3
+ThisBuild / scalaVersion := scala3
 
 lazy val rootProj = (project in file("."))
   .aggregate(libProj, fooPlugin, externalProj)
@@ -31,9 +26,4 @@
 lazy val extrasProj = (project in file("extras"))
   .settings(
     name := "foo-extras",
-  )
-<<<<<<< HEAD
-=======
-
-lazy val externalProj = ProjectRef(file("ref"), "external")
->>>>>>> 0a170626
+  )