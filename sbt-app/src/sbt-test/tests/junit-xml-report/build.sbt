import scala.xml.XML
import Tests._
import Defaults._

val checkReport = taskKey[Unit]("Check the test reports")
val checkNoReport = taskKey[Unit]("Check that no reports are present")

val oneSecondReportFile = "target/out/jvm/scala-2.12.18/root/test-reports/TEST-a.pkg.OneSecondTest.xml"
val failingReportFile = "target/out/jvm/scala-2.12.18/root/test-reports/TEST-another.pkg.FailingTest.xml"

val flatSuiteReportFile = "target/out/jvm/scala-2.12.18/root/test-reports/TEST-my.scalatest.MyFlatSuite.xml"
val nestedSuitesReportFile = "target/out/jvm/scala-2.12.18/root/test-reports/TEST-my.scalatest.MyNestedSuites.xml"

val scalatest = "org.scalatest" %% "scalatest" % "3.0.5"
val junitinterface = "com.novocode" % "junit-interface" % "0.11"

<<<<<<< HEAD
ThisBuild / scalaVersion := "2.12.18"
=======
ThisBuild / scalaVersion := "2.12.19"
>>>>>>> 0a170626

lazy val root = (project in file(".")).
  settings(
    libraryDependencies += junitinterface % Test,
    libraryDependencies += scalatest % Test,
    // TODO use matchers instead of sys.error
    checkReport := {
      val oneSecondReport = XML.loadFile(oneSecondReportFile)
      if( oneSecondReport.label != "testsuite" ) sys.error("Report should have a root <testsuite> element.")
      // somehow the 'success' event doesn't go through... TODO investigate
//      if( (oneSecondReport \ "@time").text.toFloat < 1f ) sys.error("expected test to take at least 1 sec")
      if( (oneSecondReport \ "@tests").text != "1" ) sys.error("expected 1 tests")
      if( (oneSecondReport \ "@failures").text != "0" ) sys.error("expected 0 failures")
      if( (oneSecondReport \ "@name").text != "a.pkg.OneSecondTest" ) sys.error("wrong fixture name: " + (oneSecondReport \ "@name").text)
      oneSecondReport foreach { testsuite =>
        val className = testsuite \ "testcase" \@ "classname"
        if( className != "a.pkg.OneSecondTest" ) sys.error(s"wrong class name: $className")

        val actualTestName = testsuite \ "testcase" \@ "name"
        if( actualTestName != "oneSecond") sys.error(s"wrong test names: $actualTestName")
      }
      // TODO more checks

      val failingReport = XML.loadFile(failingReportFile)
      if( failingReport.label != "testsuite" ) sys.error("Report should have a root <testsuite> element.")
      if( (failingReport \ "@failures").text != "2" ) sys.error("expected 2 failures")
      if( (failingReport \ "@name").text != "another.pkg.FailingTest" ) sys.error("wrong test name: " + (failingReport \ "@name").text)
      // TODO more checks -> the two test cases with time etc..

      val scalaTestFlatReport = XML.loadFile(flatSuiteReportFile)
      if( scalaTestFlatReport.label != "testsuite" ) sys.error("Report should have a root <testsuite> element.")
      if( (scalaTestFlatReport \ "@tests").text != "3" ) sys.error("expected 3 tests")
      if( (scalaTestFlatReport \ "@failures").text != "1" ) sys.error("expected 1 failures")
      if( (scalaTestFlatReport \ "@name").text != "my.scalatest.MyFlatSuite" ) sys.error("wrong fixture name: " + (scalaTestFlatReport \ "@name").text)
      scalaTestFlatReport foreach { testsuite =>
        val classNames = (testsuite \ "testcase").map(_ \@ "classname")
        if( classNames.length != 3 ) sys.error(s"expected 3 classname's, actual result: " + classNames.length)
        if( classNames.toSet != Set("my.scalatest.MyFlatSuite") ) sys.error(s"wrong class names: ${classNames.mkString(", ")}")

        val expectedTestNames = Set(
          "Passing test should pass",
          "Passing test should also pass with file.extension",
          "Failing test should fail"
        )
        val actualTestName = (testsuite \ "testcase").map(_ \@ "name")
        if( actualTestName.toSet != expectedTestNames) sys.error(s"wrong test names: ${actualTestName.mkString(", ")}")
      }

      val nestedSuitesReport = XML.loadFile(nestedSuitesReportFile)
      if( nestedSuitesReport.label != "testsuite" ) sys.error("Report should have a root <testsuite> element.")
      if( (nestedSuitesReport \ "@tests").text != "2" ) sys.error("expected 2 tests")
      if( (nestedSuitesReport \ "@failures").text != "1" ) sys.error("expected 1 failures")
      if( (nestedSuitesReport \ "@name").text != "my.scalatest.MyNestedSuites" ) sys.error("wrong fixture name: " + (nestedSuitesReport \ "@name").text)
      nestedSuitesReport foreach { testsuite =>
        val classNames = (testsuite \ "testcase").map(_ \@ "classname")
        if( classNames.length != 2 ) sys.error(s"expected 2 classname's, actual result: " + classNames.length)
        if( classNames.toSet != Set("my.scalatest.MyInnerSuite") ) sys.error(s"wrong class names: ${classNames.mkString(", ")}")

        val actualTestName = (testsuite \ "testcase").map(_ \@ "name")
        if( actualTestName.toSet != Set("Inner passing test should pass", "Inner failing test should fail")) sys.error(s"wrong test names: ${actualTestName.mkString(", ")}")
      }

      // TODO check console output is in the report
    },

    checkNoReport := {
      for (f <- Seq(
        oneSecondReportFile,
        failingReportFile,
        flatSuiteReportFile,
        nestedSuitesReportFile
      )) {
        if( file(f).exists() ) sys.error(f + " should not exist")
      }
    }
  )<|MERGE_RESOLUTION|>--- conflicted
+++ resolved
@@ -5,93 +5,111 @@
 val checkReport = taskKey[Unit]("Check the test reports")
 val checkNoReport = taskKey[Unit]("Check that no reports are present")
 
-val oneSecondReportFile = "target/out/jvm/scala-2.12.18/root/test-reports/TEST-a.pkg.OneSecondTest.xml"
-val failingReportFile = "target/out/jvm/scala-2.12.18/root/test-reports/TEST-another.pkg.FailingTest.xml"
+val oneSecondReportFile =
+  "target/out/jvm/scala-2.12.18/root/test-reports/TEST-a.pkg.OneSecondTest.xml"
+val failingReportFile =
+  "target/out/jvm/scala-2.12.18/root/test-reports/TEST-another.pkg.FailingTest.xml"
 
-val flatSuiteReportFile = "target/out/jvm/scala-2.12.18/root/test-reports/TEST-my.scalatest.MyFlatSuite.xml"
-val nestedSuitesReportFile = "target/out/jvm/scala-2.12.18/root/test-reports/TEST-my.scalatest.MyNestedSuites.xml"
+val flatSuiteReportFile =
+  "target/out/jvm/scala-2.12.18/root/test-reports/TEST-my.scalatest.MyFlatSuite.xml"
+val nestedSuitesReportFile =
+  "target/out/jvm/scala-2.12.18/root/test-reports/TEST-my.scalatest.MyNestedSuites.xml"
 
 val scalatest = "org.scalatest" %% "scalatest" % "3.0.5"
 val junitinterface = "com.novocode" % "junit-interface" % "0.11"
 
-<<<<<<< HEAD
-ThisBuild / scalaVersion := "2.12.18"
-=======
 ThisBuild / scalaVersion := "2.12.19"
->>>>>>> 0a170626
 
-lazy val root = (project in file(".")).
-  settings(
-    libraryDependencies += junitinterface % Test,
-    libraryDependencies += scalatest % Test,
-    // TODO use matchers instead of sys.error
-    checkReport := {
-      val oneSecondReport = XML.loadFile(oneSecondReportFile)
-      if( oneSecondReport.label != "testsuite" ) sys.error("Report should have a root <testsuite> element.")
-      // somehow the 'success' event doesn't go through... TODO investigate
+lazy val root = (project in file(".")).settings(
+  libraryDependencies += junitinterface % Test,
+  libraryDependencies += scalatest % Test,
+  // TODO use matchers instead of sys.error
+  checkReport := {
+    val oneSecondReport = XML.loadFile(oneSecondReportFile)
+    if (oneSecondReport.label != "testsuite")
+      sys.error("Report should have a root <testsuite> element.")
+    // somehow the 'success' event doesn't go through... TODO investigate
 //      if( (oneSecondReport \ "@time").text.toFloat < 1f ) sys.error("expected test to take at least 1 sec")
-      if( (oneSecondReport \ "@tests").text != "1" ) sys.error("expected 1 tests")
-      if( (oneSecondReport \ "@failures").text != "0" ) sys.error("expected 0 failures")
-      if( (oneSecondReport \ "@name").text != "a.pkg.OneSecondTest" ) sys.error("wrong fixture name: " + (oneSecondReport \ "@name").text)
-      oneSecondReport foreach { testsuite =>
-        val className = testsuite \ "testcase" \@ "classname"
-        if( className != "a.pkg.OneSecondTest" ) sys.error(s"wrong class name: $className")
+    if ((oneSecondReport \ "@tests").text != "1") sys.error("expected 1 tests")
+    if ((oneSecondReport \ "@failures").text != "0") sys.error("expected 0 failures")
+    if ((oneSecondReport \ "@name").text != "a.pkg.OneSecondTest")
+      sys.error("wrong fixture name: " + (oneSecondReport \ "@name").text)
+    oneSecondReport foreach { testsuite =>
+      val className = testsuite \ "testcase" \@ "classname"
+      if (className != "a.pkg.OneSecondTest") sys.error(s"wrong class name: $className")
 
-        val actualTestName = testsuite \ "testcase" \@ "name"
-        if( actualTestName != "oneSecond") sys.error(s"wrong test names: $actualTestName")
-      }
-      // TODO more checks
+      val actualTestName = testsuite \ "testcase" \@ "name"
+      if (actualTestName != "oneSecond") sys.error(s"wrong test names: $actualTestName")
+    }
+    // TODO more checks
 
-      val failingReport = XML.loadFile(failingReportFile)
-      if( failingReport.label != "testsuite" ) sys.error("Report should have a root <testsuite> element.")
-      if( (failingReport \ "@failures").text != "2" ) sys.error("expected 2 failures")
-      if( (failingReport \ "@name").text != "another.pkg.FailingTest" ) sys.error("wrong test name: " + (failingReport \ "@name").text)
-      // TODO more checks -> the two test cases with time etc..
+    val failingReport = XML.loadFile(failingReportFile)
+    if (failingReport.label != "testsuite")
+      sys.error("Report should have a root <testsuite> element.")
+    if ((failingReport \ "@failures").text != "2") sys.error("expected 2 failures")
+    if ((failingReport \ "@name").text != "another.pkg.FailingTest")
+      sys.error("wrong test name: " + (failingReport \ "@name").text)
+    // TODO more checks -> the two test cases with time etc..
 
-      val scalaTestFlatReport = XML.loadFile(flatSuiteReportFile)
-      if( scalaTestFlatReport.label != "testsuite" ) sys.error("Report should have a root <testsuite> element.")
-      if( (scalaTestFlatReport \ "@tests").text != "3" ) sys.error("expected 3 tests")
-      if( (scalaTestFlatReport \ "@failures").text != "1" ) sys.error("expected 1 failures")
-      if( (scalaTestFlatReport \ "@name").text != "my.scalatest.MyFlatSuite" ) sys.error("wrong fixture name: " + (scalaTestFlatReport \ "@name").text)
-      scalaTestFlatReport foreach { testsuite =>
-        val classNames = (testsuite \ "testcase").map(_ \@ "classname")
-        if( classNames.length != 3 ) sys.error(s"expected 3 classname's, actual result: " + classNames.length)
-        if( classNames.toSet != Set("my.scalatest.MyFlatSuite") ) sys.error(s"wrong class names: ${classNames.mkString(", ")}")
+    val scalaTestFlatReport = XML.loadFile(flatSuiteReportFile)
+    if (scalaTestFlatReport.label != "testsuite")
+      sys.error("Report should have a root <testsuite> element.")
+    if ((scalaTestFlatReport \ "@tests").text != "3") sys.error("expected 3 tests")
+    if ((scalaTestFlatReport \ "@failures").text != "1") sys.error("expected 1 failures")
+    if ((scalaTestFlatReport \ "@name").text != "my.scalatest.MyFlatSuite")
+      sys.error("wrong fixture name: " + (scalaTestFlatReport \ "@name").text)
+    scalaTestFlatReport foreach { testsuite =>
+      val classNames = (testsuite \ "testcase").map(_ \@ "classname")
+      if (classNames.length != 3)
+        sys.error(s"expected 3 classname's, actual result: " + classNames.length)
+      if (classNames.toSet != Set("my.scalatest.MyFlatSuite"))
+        sys.error(s"wrong class names: ${classNames.mkString(", ")}")
 
-        val expectedTestNames = Set(
-          "Passing test should pass",
-          "Passing test should also pass with file.extension",
-          "Failing test should fail"
+      val expectedTestNames = Set(
+        "Passing test should pass",
+        "Passing test should also pass with file.extension",
+        "Failing test should fail"
+      )
+      val actualTestName = (testsuite \ "testcase").map(_ \@ "name")
+      if (actualTestName.toSet != expectedTestNames)
+        sys.error(s"wrong test names: ${actualTestName.mkString(", ")}")
+    }
+
+    val nestedSuitesReport = XML.loadFile(nestedSuitesReportFile)
+    if (nestedSuitesReport.label != "testsuite")
+      sys.error("Report should have a root <testsuite> element.")
+    if ((nestedSuitesReport \ "@tests").text != "2") sys.error("expected 2 tests")
+    if ((nestedSuitesReport \ "@failures").text != "1") sys.error("expected 1 failures")
+    if ((nestedSuitesReport \ "@name").text != "my.scalatest.MyNestedSuites")
+      sys.error("wrong fixture name: " + (nestedSuitesReport \ "@name").text)
+    nestedSuitesReport foreach { testsuite =>
+      val classNames = (testsuite \ "testcase").map(_ \@ "classname")
+      if (classNames.length != 2)
+        sys.error(s"expected 2 classname's, actual result: " + classNames.length)
+      if (classNames.toSet != Set("my.scalatest.MyInnerSuite"))
+        sys.error(s"wrong class names: ${classNames.mkString(", ")}")
+
+      val actualTestName = (testsuite \ "testcase").map(_ \@ "name")
+      if (
+        actualTestName.toSet != Set(
+          "Inner passing test should pass",
+          "Inner failing test should fail"
         )
-        val actualTestName = (testsuite \ "testcase").map(_ \@ "name")
-        if( actualTestName.toSet != expectedTestNames) sys.error(s"wrong test names: ${actualTestName.mkString(", ")}")
-      }
+      ) sys.error(s"wrong test names: ${actualTestName.mkString(", ")}")
+    }
 
-      val nestedSuitesReport = XML.loadFile(nestedSuitesReportFile)
-      if( nestedSuitesReport.label != "testsuite" ) sys.error("Report should have a root <testsuite> element.")
-      if( (nestedSuitesReport \ "@tests").text != "2" ) sys.error("expected 2 tests")
-      if( (nestedSuitesReport \ "@failures").text != "1" ) sys.error("expected 1 failures")
-      if( (nestedSuitesReport \ "@name").text != "my.scalatest.MyNestedSuites" ) sys.error("wrong fixture name: " + (nestedSuitesReport \ "@name").text)
-      nestedSuitesReport foreach { testsuite =>
-        val classNames = (testsuite \ "testcase").map(_ \@ "classname")
-        if( classNames.length != 2 ) sys.error(s"expected 2 classname's, actual result: " + classNames.length)
-        if( classNames.toSet != Set("my.scalatest.MyInnerSuite") ) sys.error(s"wrong class names: ${classNames.mkString(", ")}")
-
-        val actualTestName = (testsuite \ "testcase").map(_ \@ "name")
-        if( actualTestName.toSet != Set("Inner passing test should pass", "Inner failing test should fail")) sys.error(s"wrong test names: ${actualTestName.mkString(", ")}")
-      }
-
-      // TODO check console output is in the report
-    },
-
-    checkNoReport := {
-      for (f <- Seq(
+    // TODO check console output is in the report
+  },
+  checkNoReport := {
+    for (
+      f <- Seq(
         oneSecondReportFile,
         failingReportFile,
         flatSuiteReportFile,
         nestedSuitesReportFile
-      )) {
-        if( file(f).exists() ) sys.error(f + " should not exist")
-      }
+      )
+    ) {
+      if (file(f).exists()) sys.error(f + " should not exist")
     }
-  )+  }
+)