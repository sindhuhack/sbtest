--- conflicted
+++ resolved
@@ -48,12 +48,7 @@
           "-Yno-adapted-args",
           "-Ywarn-dead-code",
           "-Ywarn-numeric-widen",
-<<<<<<< HEAD
-        //"-Ywarn-value-discard",
-          "-Ywarn-unused",
-=======
           "-Ywarn-unused:-patvars,-implicits,_",
->>>>>>> bf8df381
           "-Ywarn-unused-import"
         )
     }),
