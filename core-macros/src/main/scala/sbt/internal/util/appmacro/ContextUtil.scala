<<<<<<< HEAD
package sbt.internal.util.appmacro

import scala.compiletime.summonInline
import scala.quoted.*
import scala.collection.mutable
import sbt.util.cacheLevel
import sbt.util.CacheLevelTag

trait ContextUtil[C <: Quotes & scala.Singleton](val valStart: Int):
  val qctx: C
  import qctx.reflect.*
  given qctx.type = qctx

  private var counter: Int = valStart - 1
  def freshName(prefix: String): String =
    counter = counter + 1
    s"$$${prefix}${counter}"

  def freshValDef(parent: Symbol, tpe: TypeRepr, rhs: Term): ValDef =
    tpe.asType match
      case '[a] =>
        val sym =
          Symbol.newVal(
            parent,
            freshName("q"),
            tpe,
            Flags.Synthetic,
            Symbol.noSymbol
          )
        ValDef(sym, rhs = Some(rhs))

  def typed[A: Type](value: Term): Term =
    Typed(value, TypeTree.of[A])

  def makeTuple(inputs: List[Input]): BuilderResult =
    new BuilderResult:
      override lazy val inputTupleTypeRepr: TypeRepr =
        tupleTypeRepr(inputs.map(_.tpe))
      override def tupleExpr: Expr[Tuple] =
        Expr.ofTupleFromSeq(inputs.map(_.term.asExpr))
      override def cacheInputTupleTypeRepr: TypeRepr =
        tupleTypeRepr(inputs.filter(_.isCacheInput).map(_.tpe))
      override def cacheInputExpr(tupleTerm: Term): Expr[Tuple] =
        Expr.ofTupleFromSeq(inputs.zipWithIndex.flatMap { case (input, idx) =>
          if input.tags.nonEmpty then
            input.tpe.asType match
              case '[a] =>
                Some(applyTuple(tupleTerm, inputTupleTypeRepr, idx).asExprOf[a])
          else None
        })

  trait BuilderResult:
    def inputTupleTypeRepr: TypeRepr
    def tupleExpr: Expr[Tuple]
    def cacheInputTupleTypeRepr: TypeRepr
    def cacheInputExpr(tupleTerm: Term): Expr[Tuple]

  end BuilderResult

  def tupleTypeRepr(param: List[TypeRepr]): TypeRepr =
    param match
      case x :: xs => TypeRepr.of[scala.*:].appliedTo(List(x, tupleTypeRepr(xs)))
      case Nil     => TypeRepr.of[EmptyTuple]

  private val cacheLevelSym = Symbol.requiredClass("sbt.util.cacheLevel")
  final class Input(
      val tpe: TypeRepr,
      val qual: Term,
      val term: Term,
      val name: String,
  ):
    override def toString: String =
      s"Input($tpe, $qual, $term, $name, $tags)"
    def isCacheInput: Boolean = tags.nonEmpty
    lazy val tags = extractTags(qual)
    private def extractTags(tree: Term): List[CacheLevelTag] =
      def getAnnotation(tree: Term) =
        Option(tree.tpe.termSymbol) match
          case Some(x) => x.getAnnotation(cacheLevelSym)
          case None    => tree.symbol.getAnnotation(cacheLevelSym)
      def extractTags0(tree: Term) =
        getAnnotation(tree) match
          case Some(annot) =>
            annot.asExprOf[cacheLevel] match
              case '{ cacheLevel(include = Array.empty[CacheLevelTag]($_)) } => Nil
              case '{ cacheLevel(include = Array[CacheLevelTag]($include*)) } =>
                include.value.get.toList
              case _ => sys.error(Printer.TreeStructure.show(annot) + " does not match")
          case None => CacheLevelTag.all.toList
      tree match
        case Inlined(_, _, tree) => extractTags(tree)
        case Apply(_, List(arg)) => extractTags(arg)
        case _                   => extractTags0(tree)
=======
/*
 * sbt
 * Copyright 2023, Scala center
 * Copyright 2011 - 2022, Lightbend, Inc.
 * Copyright 2008 - 2010, Mark Harrah
 * Licensed under Apache License 2.0 (see LICENSE)
 */

package sbt.internal.util
package appmacro

import scala.reflect._
import macros._
import ContextUtil.{ DynamicDependencyError, DynamicReferenceError }

object ContextUtil {
  final val DynamicDependencyError = "Illegal dynamic dependency"
  final val DynamicReferenceError = "Illegal dynamic reference"

  /**
   * Constructs an object with utility methods for operating in the provided macro context `c`.
   * Callers should explicitly specify the type parameter as `c.type` in order to preserve the path dependent types.
   */
  def apply[C <: blackbox.Context with Singleton](c: C): ContextUtil[C] = new ContextUtil(c: C)

  /**
   * Helper for implementing a no-argument macro that is introduced via an implicit.
   * This method removes the implicit conversion and evaluates the function `f` on the target of the conversion.
   *
   * Given `myImplicitConversion(someValue).extensionMethod`, where `extensionMethod` is a macro that uses this
   * method, the result of this method is `f(<Tree of someValue>)`.
   */
  def selectMacroImpl[T: c.WeakTypeTag](
      c: blackbox.Context
  )(f: (c.Expr[Any], c.Position) => c.Expr[T]): c.Expr[T] = {
    import c.universe._

    c.macroApplication match {
      case s @ Select(Apply(_, t :: Nil), _) => f(c.Expr[Any](t), s.pos)
      case a @ Apply(_, t :: Nil)            => f(c.Expr[Any](t), a.pos)
      case x                                 => unexpectedTree(x)
    }
  }

  def unexpectedTree[C <: blackbox.Context](tree: C#Tree): Nothing =
    sys.error("Unexpected macro application tree (" + tree.getClass + "): " + tree)
}

/**
 * Utility methods for macros.  Several methods assume that the context's universe is a full compiler
 * (`scala.tools.nsc.Global`).
 * This is not thread safe due to the underlying Context and related data structures not being thread safe.
 * Use `ContextUtil[c.type](c)` to construct.
 */
final class ContextUtil[C <: blackbox.Context](val ctx: C) {
  import ctx.universe.{ Apply => ApplyTree, _ }
  import internal.decorators._

  val powerContext = ctx.asInstanceOf[reflect.macros.runtime.Context]
  val global: powerContext.universe.type = powerContext.universe
  def callsiteTyper: global.analyzer.Typer = powerContext.callsiteTyper
  val initialOwner: Symbol = callsiteTyper.context.owner.asInstanceOf[ctx.universe.Symbol]

  lazy val alistType = ctx.typeOf[AList[KList]]
  lazy val alist: Symbol = alistType.typeSymbol.companion
  lazy val alistTC: Type = alistType.typeConstructor

  /** Modifiers for a local val.*/
  lazy val localModifiers = Modifiers(NoFlags)

  def getPos(sym: Symbol) = if (sym eq null) NoPosition else sym.pos

  /**
   * Constructs a unique term name with the given prefix within this Context.
   * (The current implementation uses Context.freshName, which increments
   */
  def freshTermName(prefix: String) = TermName(ctx.freshName("$" + prefix))

  /**
   * Constructs a new, synthetic, local ValDef Type `tpe`, a unique name,
   * Position `pos`, an empty implementation (no rhs), and owned by `owner`.
   */
  def freshValDef(tpe: Type, pos: Position, owner: Symbol): ValDef = {
    val SYNTHETIC = (1 << 21).toLong.asInstanceOf[FlagSet]
    val sym = owner.newTermSymbol(freshTermName("q"), pos, SYNTHETIC)
    setInfo(sym, tpe)
    val vd = internal.valDef(sym, EmptyTree)
    vd.setPos(pos)
    vd
  }

  lazy val parameterModifiers = Modifiers(Flag.PARAM)
>>>>>>> 0a170626

  /**
   * Represents an output expression via Def.declareOutput
   */
  final class Output(
      val tpe: TypeRepr,
      val term: Term,
      val name: String,
      val parent: Symbol,
  ):
    override def toString: String =
      s"Output($tpe, $term, $name)"
    val placeholder: Symbol =
      tpe.asType match
        case '[a] =>
          Symbol.newVal(
            parent,
            name,
            tpe,
            Flags.Mutable,
            Symbol.noSymbol
          )
    def toVarDef: ValDef =
      ValDef(placeholder, rhs = Some('{ null }.asTerm))
    def toAssign: Term = Assign(toRef, term)
    def toRef: Ref = Ref(placeholder)
  end Output

  def applyTuple(tupleTerm: Term, tpe: TypeRepr, idx: Int): Term =
    Select
      .unique(Ref(tupleTerm.symbol), "apply")
      .appliedToTypes(List(tpe))
      .appliedToArgs(List(Literal(IntConstant(idx))))

  trait TermTransform[F[_]]:
    def apply(in: Term): Term
  end TermTransform

  def idTransform[F[_]]: TermTransform[F] = in => in

  def collectDefs(tree: Term, isWrapper: (String, TypeRepr, Term) => Boolean): Set[Symbol] =
    val defs = mutable.HashSet[Symbol]()
    object traverser extends TreeTraverser:
      override def traverseTree(tree: Tree)(owner: Symbol): Unit =
        tree match
          case Ident(_) => ()
          case Apply(TypeApply(Select(_, nme), tpe :: Nil), qual :: Nil)
              if isWrapper(nme, tpe.tpe, qual) =>
            ()
          case _ =>
            if tree.symbol ne null then defs += tree.symbol
            super.traverseTree(tree)(owner)
    end traverser
    traverser.traverseTree(tree)(Symbol.spliceOwner)
    defs.toSet
end ContextUtil<|MERGE_RESOLUTION|>--- conflicted
+++ resolved
@@ -1,5 +1,13 @@
-<<<<<<< HEAD
-package sbt.internal.util.appmacro
+/*
+ * sbt
+ * Copyright 2023, Scala center
+ * Copyright 2011 - 2022, Lightbend, Inc.
+ * Copyright 2008 - 2010, Mark Harrah
+ * Licensed under Apache License 2.0 (see LICENSE)
+ */
+
+package sbt.internal.util
+package appmacro
 
 import scala.compiletime.summonInline
 import scala.quoted.*
@@ -92,100 +100,6 @@
         case Inlined(_, _, tree) => extractTags(tree)
         case Apply(_, List(arg)) => extractTags(arg)
         case _                   => extractTags0(tree)
-=======
-/*
- * sbt
- * Copyright 2023, Scala center
- * Copyright 2011 - 2022, Lightbend, Inc.
- * Copyright 2008 - 2010, Mark Harrah
- * Licensed under Apache License 2.0 (see LICENSE)
- */
-
-package sbt.internal.util
-package appmacro
-
-import scala.reflect._
-import macros._
-import ContextUtil.{ DynamicDependencyError, DynamicReferenceError }
-
-object ContextUtil {
-  final val DynamicDependencyError = "Illegal dynamic dependency"
-  final val DynamicReferenceError = "Illegal dynamic reference"
-
-  /**
-   * Constructs an object with utility methods for operating in the provided macro context `c`.
-   * Callers should explicitly specify the type parameter as `c.type` in order to preserve the path dependent types.
-   */
-  def apply[C <: blackbox.Context with Singleton](c: C): ContextUtil[C] = new ContextUtil(c: C)
-
-  /**
-   * Helper for implementing a no-argument macro that is introduced via an implicit.
-   * This method removes the implicit conversion and evaluates the function `f` on the target of the conversion.
-   *
-   * Given `myImplicitConversion(someValue).extensionMethod`, where `extensionMethod` is a macro that uses this
-   * method, the result of this method is `f(<Tree of someValue>)`.
-   */
-  def selectMacroImpl[T: c.WeakTypeTag](
-      c: blackbox.Context
-  )(f: (c.Expr[Any], c.Position) => c.Expr[T]): c.Expr[T] = {
-    import c.universe._
-
-    c.macroApplication match {
-      case s @ Select(Apply(_, t :: Nil), _) => f(c.Expr[Any](t), s.pos)
-      case a @ Apply(_, t :: Nil)            => f(c.Expr[Any](t), a.pos)
-      case x                                 => unexpectedTree(x)
-    }
-  }
-
-  def unexpectedTree[C <: blackbox.Context](tree: C#Tree): Nothing =
-    sys.error("Unexpected macro application tree (" + tree.getClass + "): " + tree)
-}
-
-/**
- * Utility methods for macros.  Several methods assume that the context's universe is a full compiler
- * (`scala.tools.nsc.Global`).
- * This is not thread safe due to the underlying Context and related data structures not being thread safe.
- * Use `ContextUtil[c.type](c)` to construct.
- */
-final class ContextUtil[C <: blackbox.Context](val ctx: C) {
-  import ctx.universe.{ Apply => ApplyTree, _ }
-  import internal.decorators._
-
-  val powerContext = ctx.asInstanceOf[reflect.macros.runtime.Context]
-  val global: powerContext.universe.type = powerContext.universe
-  def callsiteTyper: global.analyzer.Typer = powerContext.callsiteTyper
-  val initialOwner: Symbol = callsiteTyper.context.owner.asInstanceOf[ctx.universe.Symbol]
-
-  lazy val alistType = ctx.typeOf[AList[KList]]
-  lazy val alist: Symbol = alistType.typeSymbol.companion
-  lazy val alistTC: Type = alistType.typeConstructor
-
-  /** Modifiers for a local val.*/
-  lazy val localModifiers = Modifiers(NoFlags)
-
-  def getPos(sym: Symbol) = if (sym eq null) NoPosition else sym.pos
-
-  /**
-   * Constructs a unique term name with the given prefix within this Context.
-   * (The current implementation uses Context.freshName, which increments
-   */
-  def freshTermName(prefix: String) = TermName(ctx.freshName("$" + prefix))
-
-  /**
-   * Constructs a new, synthetic, local ValDef Type `tpe`, a unique name,
-   * Position `pos`, an empty implementation (no rhs), and owned by `owner`.
-   */
-  def freshValDef(tpe: Type, pos: Position, owner: Symbol): ValDef = {
-    val SYNTHETIC = (1 << 21).toLong.asInstanceOf[FlagSet]
-    val sym = owner.newTermSymbol(freshTermName("q"), pos, SYNTHETIC)
-    setInfo(sym, tpe)
-    val vd = internal.valDef(sym, EmptyTree)
-    vd.setPos(pos)
-    vd
-  }
-
-  lazy val parameterModifiers = Modifiers(Flag.PARAM)
->>>>>>> 0a170626
 
   /**
    * Represents an output expression via Def.declareOutput
