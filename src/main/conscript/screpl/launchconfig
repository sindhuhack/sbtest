--- conflicted
+++ resolved
@@ -4,11 +4,7 @@
 [app]
   org: org.scala-sbt
   name: sbt
-<<<<<<< HEAD
-  version: 0.12.0-Beta2
-=======
   version: 0.13.0-SNAPSHOT
->>>>>>> c3cb264b
   class: sbt.ConsoleMain
   components: xsbti
   cross-versioned: true
